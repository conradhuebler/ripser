/*

Ripser: a lean C++ code for computation of Vietoris-Rips persistence barcodes

Copyright 2015-2016 Ulrich Bauer.

This program is free software: you can redistribute it and/or modify it under
the terms of the GNU Lesser General Public License as published by the
Free Software Foundation, either version 3 of the License, or (at your option)
any later version.

This program is distributed in the hope that it will be useful, but WITHOUT ANY
WARRANTY; without even the implied warranty of MERCHANTABILITY or FITNESS FOR A
PARTICULAR PURPOSE.  See the GNU Lesser General Public License for more details.

You should have received a copy of the GNU Lesser General Public License along
with this program.  If not, see <http://www.gnu.org/licenses/>.

*/

//#define ASSEMBLE_REDUCTION_MATRIX
//#define USE_COEFFICIENTS

//#define INDICATE_PROGRESS
//#define PRINT_PERSISTENCE_PAIRS

//#define USE_GOOGLE_HASHMAP

#ifdef __native_client__
#include "ppapi/cpp/instance.h"
#include "ppapi/cpp/module.h"
#include "ppapi/cpp/var.h"
#include "ppapi/cpp/var_dictionary.h"
#endif

#include <algorithm>
#include <cassert>
#include <cmath>
#include <fstream>
#include <iostream>
#include <numeric>
#include <queue>
#include <sstream>
#include <unordered_map>

#ifdef __EMSCRIPTEN__
#include <emscripten.h>
#include <emscripten/bind.h>
#endif

#ifdef USE_GOOGLE_HASHMAP
#include <sparsehash/sparse_hash_map>
template <class Key, class T> class hash_map : public google::sparse_hash_map<Key, T> {
public:
	inline void reserve(size_t hint) { this->resize(hint); }
};
#else
template <class Key, class T> class hash_map : public std::unordered_map<Key, T> {};
#endif

typedef float value_t;
// typedef uint16_t value_t;

typedef int64_t index_t;
typedef short coefficient_t;

#ifdef __native_client__
class RipserInstance;
static RipserInstance* instance;

void run_ripser(std::string f, int dim_max, float threshold, int format_index);

class RipserInstance : public pp::Instance {
public:
	explicit RipserInstance(PP_Instance pp_instance) : pp::Instance(pp_instance) {
		instance = this;
	}
	virtual ~RipserInstance() {}

	virtual void HandleMessage(const pp::Var& var_message) {

		if (!var_message.is_dictionary()) return;

		pp::VarDictionary var_dict(var_message);

		std::string file = var_dict.Get("file").AsString();
		index_t dim = var_dict.Get("dim").AsInt();
		value_t threshold = var_dict.Get("threshold").AsDouble();
		index_t format = var_dict.Get("format").AsInt();

		run_ripser(file, dim, threshold, format);
	}
};

class RipserModule : public pp::Module {
public:
	RipserModule() : pp::Module() {}
	virtual ~RipserModule() {}

	virtual pp::Instance* CreateInstance(PP_Instance instance) {
		return new RipserInstance(instance);
	}
};

namespace pp {

Module* CreateModule() { return new RipserModule(); }

} // namespace pp
#endif

class binomial_coeff_table {
	std::vector<std::vector<index_t>> B;

public:
	binomial_coeff_table(index_t n, index_t k) : B(n + 1) {
		for (index_t i = 0; i <= n; i++) {
			B[i].resize(k + 1);
			for (index_t j = 0; j <= std::min(i, k); j++)
				if (j == 0 || j == i)
					B[i][j] = 1;
				else
					B[i][j] = B[i - 1][j - 1] + B[i - 1][j];
		}
	}

	index_t operator()(index_t n, index_t k) const {
		assert(n < B.size() && k < B[n].size());
		return B[n][k];
	}
};

bool is_prime(const coefficient_t n) {
	if (!(n & 1) || n < 2) return n == 2;
	for (coefficient_t p = 3, q = n / p, r = n % p; p <= q; p += 2, q = n / p, r = n % p)
		if (!r) return false;
	return true;
}

std::vector<coefficient_t> multiplicative_inverse_vector(const coefficient_t m) {
	std::vector<coefficient_t> inverse(m);
	inverse[1] = 1;
	// m = a * (m / a) + m % a
	// Multipying with inverse(a) * inverse(m % a):
	// 0 = inverse(m % a) * (m / a)  + inverse(a)  (mod m)
	for (coefficient_t a = 2; a < m; ++a) inverse[a] = m - (inverse[m % a] * (m / a)) % m;
	return inverse;
}

#ifdef USE_COEFFICIENTS
struct __attribute__((packed)) entry_t {
	index_t index : 8 * (sizeof(index_t) - sizeof(coefficient_t));
	coefficient_t coefficient;
	entry_t(index_t _index, coefficient_t _coefficient)
	    : index(_index), coefficient(_coefficient) {}
	entry_t(index_t _index) : index(_index), coefficient(1) {}
	entry_t() : index(0), coefficient(1) {}
};

static_assert(sizeof(entry_t) == sizeof(index_t), "size of entry_t is not the same as index_t");

entry_t make_entry(index_t _index, coefficient_t _coefficient) {
	return entry_t(_index, _coefficient);
}
index_t get_index(const entry_t& e) { return e.index; }
index_t get_coefficient(const entry_t& e) { return e.coefficient; }
void set_coefficient(entry_t& e, const coefficient_t c) { e.coefficient = c; }

bool operator==(const entry_t& e1, const entry_t& e2) {
	return get_index(e1) == get_index(e2) && get_coefficient(e1) == get_coefficient(e2);
}

std::ostream& operator<<(std::ostream& stream, const entry_t& e) {
	stream << get_index(e) << ":" << get_coefficient(e);
	return stream;
}

#else

typedef index_t entry_t;
const index_t get_index(const entry_t& i) { return i; }
index_t get_coefficient(const entry_t& i) { return 1; }
entry_t make_entry(index_t _index, coefficient_t _value) { return entry_t(_index); }
void set_coefficient(entry_t& e, const coefficient_t c) {}

#endif

const entry_t& get_entry(const entry_t& e) { return e; }

class diameter_index_t : public std::pair<value_t, index_t> {
public:
	diameter_index_t() : std::pair<value_t, index_t>() {}
	diameter_index_t(std::pair<value_t, index_t>&& p) : std::pair<value_t, index_t>(std::move(p)) {}
};
value_t get_diameter(const diameter_index_t& i) { return i.first; }
index_t get_index(const diameter_index_t& i) { return i.second; }

class diameter_entry_t : public std::pair<value_t, entry_t> {
public:
	diameter_entry_t(std::pair<value_t, entry_t> p) : std::pair<value_t, entry_t>(p) {}
	diameter_entry_t(entry_t&& e) : std::pair<value_t, entry_t>(0, std::move(e)) {}
	diameter_entry_t() : diameter_entry_t(entry_t()) {}
	diameter_entry_t(value_t _diameter, index_t _index, coefficient_t _coefficient)
	    : std::pair<value_t, entry_t>(_diameter, make_entry(_index, _coefficient)) {}
	diameter_entry_t(const diameter_index_t& _diameter_index, coefficient_t _coefficient)
	    : std::pair<value_t, entry_t>(get_diameter(_diameter_index),
	                                  make_entry(get_index(_diameter_index), _coefficient)) {}
	diameter_entry_t(const diameter_index_t& _diameter_index) : diameter_entry_t(_diameter_index, 1) {}
};

const entry_t& get_entry(const diameter_entry_t& p) { return p.second; }
entry_t& get_entry(diameter_entry_t& p) { return p.second; }
const index_t get_index(const diameter_entry_t& p) { return get_index(get_entry(p)); }
const coefficient_t get_coefficient(const diameter_entry_t& p) {
	return get_coefficient(get_entry(p));
}
const value_t& get_diameter(const diameter_entry_t& p) { return p.first; }
void set_coefficient(diameter_entry_t& p, const coefficient_t c) {
	set_coefficient(get_entry(p), c);
}

template <typename Entry> struct greater_diameter_or_smaller_index {
	bool operator()(const Entry& a, const Entry& b) {
		return (get_diameter(a) > get_diameter(b)) ||
		       ((get_diameter(a) == get_diameter(b)) && (get_index(a) < get_index(b)));
	}
};

enum compressed_matrix_layout { LOWER_TRIANGULAR, UPPER_TRIANGULAR };

template <compressed_matrix_layout Layout> class compressed_distance_matrix {
public:
	std::vector<value_t> distances;
	std::vector<value_t*> rows;

	void init_rows();

	compressed_distance_matrix(std::vector<value_t>&& _distances)
	    : distances(std::move(_distances)), rows((1 + std::sqrt(1 + 8 * distances.size())) / 2) {
		assert(distances.size() == size() * (size() - 1) / 2);
		init_rows();
	}

	template <typename DistanceMatrix>
	compressed_distance_matrix(const DistanceMatrix& mat)
	    : distances(mat.size() * (mat.size() - 1) / 2), rows(mat.size()) {
		init_rows();

		for (index_t i = 1; i < size(); ++i)
			for (index_t j = 0; j < i; ++j) rows[i][j] = mat(i, j);
	}

	value_t operator()(const index_t i, const index_t j) const;

	size_t size() const { return rows.size(); }
};

class sparse_distance_matrix {
public:
	std::vector<std::vector<diameter_index_t>> neighbors;

	template <typename DistanceMatrix>
	sparse_distance_matrix(const DistanceMatrix& mat, value_t threshold) : neighbors(mat.size()) {

		for (index_t i = 0; i < size(); ++i)
			for (index_t j = 0; j < size(); ++j)
				if (i != j && mat(i, j) <= threshold)
					neighbors[i].push_back(std::make_pair(mat(i, j), j));
	}

	size_t size() const { return neighbors.size(); }
};

template <> void compressed_distance_matrix<LOWER_TRIANGULAR>::init_rows() {
	value_t* pointer = &distances[0];
	for (index_t i = 1; i < size(); ++i) {
		rows[i] = pointer;
		pointer += i;
	}
}

template <> void compressed_distance_matrix<UPPER_TRIANGULAR>::init_rows() {
	value_t* pointer = &distances[0] - 1;
	for (index_t i = 0; i < size() - 1; ++i) {
		rows[i] = pointer;
		pointer += size() - i - 2;
	}
}

template <>
value_t compressed_distance_matrix<UPPER_TRIANGULAR>::operator()(const index_t i,
                                                                 const index_t j) const {
	return i == j ? 0 : i > j ? rows[j][i] : rows[i][j];
}

template <>
value_t compressed_distance_matrix<LOWER_TRIANGULAR>::operator()(const index_t i,
                                                                 const index_t j) const {
	return i == j ? 0 : i < j ? rows[j][i] : rows[i][j];
}

typedef compressed_distance_matrix<LOWER_TRIANGULAR> compressed_lower_distance_matrix;
typedef compressed_distance_matrix<UPPER_TRIANGULAR> compressed_upper_distance_matrix;

class euclidean_distance_matrix {
public:
	std::vector<std::vector<value_t>> points;

	euclidean_distance_matrix(std::vector<std::vector<value_t>>&& _points)
	    : points(std::move(_points)) {
			for (auto p: points) {
				assert(p.size() == points.front().size());
			}
		}

	value_t operator()(const index_t i, const index_t j) const {
		assert(i < points.size());
		assert(j < points.size());
		return std::sqrt(std::inner_product(
		    points[i].begin(), points[i].end(), points[j].begin(), value_t(), std::plus<value_t>(),
		    [](value_t u, value_t v) { return (u - v) * (u - v); }));
	}

	size_t size() const { return points.size(); }
};

class union_find {
	std::vector<index_t> parent;
	std::vector<uint8_t> rank;

public:
	union_find(index_t n) : parent(n), rank(n, 0) {
		for (index_t i = 0; i < n; ++i) parent[i] = i;
	}

	index_t find(index_t x) {
		index_t y = x, z = parent[y];
		while (z != y) {
			y = z;
			z = parent[y];
		}
		y = parent[x];
		while (z != y) {
			parent[x] = z;
			x = y;
			y = parent[x];
		}
		return z;
	}
	void link(index_t x, index_t y) {
		x = find(x);
		y = find(y);
		if (x == y) return;
		if (rank[x] > rank[y])
			parent[y] = x;
		else {
			parent[x] = y;
			if (rank[x] == rank[y]) ++rank[y];
		}
	}
};

template <typename Heap> diameter_entry_t pop_pivot(Heap& column, coefficient_t modulus) {
	if (column.empty())
		return diameter_entry_t(-1);
	else {
		auto pivot = column.top();

#ifdef USE_COEFFICIENTS
		coefficient_t coefficient = 0;
		do {
			coefficient = (coefficient + get_coefficient(column.top())) % modulus;
			column.pop();

			if (coefficient == 0) {
				if (column.empty())
					return diameter_entry_t(-1);
				else
					pivot = column.top();
			}
		} while (!column.empty() && get_index(column.top()) == get_index(pivot));
		if (get_index(pivot) != -1) { set_coefficient(pivot, coefficient); }
#else
		column.pop();
		while (!column.empty() && get_index(column.top()) == get_index(pivot)) {
			column.pop();
			if (column.empty())
				return diameter_entry_t(-1);
			else {
				pivot = column.top();
				column.pop();
			}
		}
#endif
		return pivot;
	}
}

template <typename Heap> diameter_entry_t get_pivot(Heap& column, coefficient_t modulus) {
	diameter_entry_t result = pop_pivot(column, modulus);
	if (get_index(result) != -1) column.push(result);
	return result;
}

template <typename ValueType> class compressed_sparse_matrix {
	std::vector<size_t> bounds;
	std::vector<ValueType> entries;

public:
	size_t size() const { return bounds.size(); }

	typename std::vector<ValueType>::const_iterator cbegin(size_t index) const {
		assert(index < size());
		return index == 0 ? entries.cbegin() : entries.cbegin() + bounds[index - 1];
	}

	typename std::vector<ValueType>::const_iterator cend(size_t index) const {
		assert(index < size());
		return entries.cbegin() + bounds[index];
	}

	template <typename Iterator> void append_column(Iterator begin, Iterator end) {
		for (Iterator it = begin; it != end; ++it) { entries.push_back(*it); }
		bounds.push_back(entries.size());
	}

	void append_column() { bounds.push_back(entries.size()); }

	void push_back(ValueType e) {
		assert(0 < size());
		entries.push_back(e);
		++bounds.back();
	}

	void pop_back() {
		assert(0 < size());
		entries.pop_back();
		--bounds.back();
	}

	template <typename Collection> void append_column(const Collection collection) {
		append_column(collection.cbegin(), collection.cend());
	}
};

template <typename Heap>
void push_entry(Heap& column, index_t i, coefficient_t c, value_t diameter) {
	entry_t e = make_entry(i, c);
	column.push(std::make_pair(diameter, e));
}

template <typename DistanceMatrix> class ripser {
	DistanceMatrix dist;
	index_t n, dim_max;
	value_t threshold;
	coefficient_t modulus;
	const binomial_coeff_table binomial_coeff;
	std::vector<coefficient_t> multiplicative_inverse;
	mutable std::vector<index_t> vertices;
	mutable std::vector<std::vector<diameter_index_t>::const_reverse_iterator> neighbor_it;
	mutable std::vector<std::vector<diameter_index_t>::const_reverse_iterator> neighbor_end;

public:
	ripser(DistanceMatrix&& _dist, index_t _dim_max, value_t _threshold, coefficient_t _modulus)
	    : dist(std::move(_dist)), n(dist.size()),
	      dim_max(std::min(_dim_max, index_t(dist.size() - 2))), threshold(_threshold),
	      modulus(_modulus), binomial_coeff(n, dim_max + 2),
	      multiplicative_inverse(multiplicative_inverse_vector(_modulus)) {}

	index_t get_next_vertex(index_t& v, const index_t idx, const index_t k) const {
		if (binomial_coeff(v, k) > idx) {
			index_t count = v;
			while (count > 0) {
				index_t i = v;
				index_t step = count >> 1;
				i -= step;
				if (binomial_coeff(i, k) > idx) {
					v = --i;
					count -= step + 1;
				} else
					count = step;
			}
		}
		assert(binomial_coeff(v, k) <= idx && binomial_coeff(v + 1, k) > idx);
		return v;
	}

	index_t get_edge_index(const index_t i, const index_t j) const {
		return binomial_coeff(i, 2) + j;
	}

	template <typename OutputIterator>
	OutputIterator get_simplex_vertices(index_t idx, const index_t dim, index_t v,
	                                    OutputIterator out) const {
		--v;
		for (index_t k = dim + 1; k > 0; --k) {
			get_next_vertex(v, idx, k);
			*out++ = v;
			idx -= binomial_coeff(v, k);
		}
		return out;
	}

	value_t compute_diameter(const index_t index, index_t dim) const {
		value_t diam = -std::numeric_limits<value_t>::infinity();

		vertices.clear();
		get_simplex_vertices(index, dim, dist.size(), std::back_inserter(vertices));

		for (index_t i = 0; i <= dim; ++i)
			for (index_t j = 0; j < i; ++j) {
				diam = std::max(diam, dist(vertices[i], vertices[j]));
			}
		return diam;
	}

	class simplex_coboundary_enumerator {
	private:
		index_t idx_below, idx_above, v, k;
		std::vector<index_t> vertices;
		const diameter_entry_t simplex;
		const coefficient_t modulus;
		const compressed_lower_distance_matrix& dist;
		const binomial_coeff_table& binomial_coeff;

	public:
		simplex_coboundary_enumerator(const diameter_entry_t _simplex, index_t _dim,
		                              const ripser& parent)
		    : idx_below(get_index(_simplex)), idx_above(0), v(parent.n - 1), k(_dim + 1),
		      vertices(_dim + 1), simplex(_simplex), modulus(parent.modulus), dist(parent.dist),
		      binomial_coeff(parent.binomial_coeff) {
			parent.get_simplex_vertices(get_index(_simplex), _dim, parent.n, vertices.begin());
		}

		bool has_next() {
			while ((v != -1) && (binomial_coeff(v, k) <= idx_below)) {
				idx_below -= binomial_coeff(v, k);
				idx_above += binomial_coeff(v, k + 1);
				--v;
				--k;
				assert(k != -1);
			}
			return v != -1;
		}

		diameter_entry_t next() {
			value_t coface_diameter = get_diameter(simplex);
			for (index_t w : vertices) coface_diameter = std::max(coface_diameter, dist(v, w));
			index_t coface_index = idx_above + binomial_coeff(v--, k + 1) + idx_below;
			coefficient_t coface_coefficient =
			    (k & 1 ? -1 + modulus : 1) * get_coefficient(simplex) % modulus;
			return diameter_entry_t(coface_diameter, coface_index, coface_coefficient);
		}
	};

	class simplex_sparse_coboundary_enumerator {
	private:
		const ripser& parent;

		index_t idx_below, idx_above, v, k, max_vertex_below;
		const diameter_entry_t simplex;
		const coefficient_t modulus;
		const DistanceMatrix& dist;
		const binomial_coeff_table& binomial_coeff;

		std::vector<index_t>& vertices;
		std::vector<std::vector<diameter_index_t>::const_reverse_iterator>& neighbor_it;
		std::vector<std::vector<diameter_index_t>::const_reverse_iterator>& neighbor_end;
		diameter_index_t x;

	public:
		simplex_sparse_coboundary_enumerator(const diameter_entry_t _simplex, index_t _dim,
		                                     const ripser& _parent)
		    : parent(_parent), idx_below(get_index(_simplex)), idx_above(0), v(parent.n - 1),
		      k(_dim + 1), max_vertex_below(parent.n - 1), simplex(_simplex),
		      modulus(parent.modulus), dist(parent.dist), binomial_coeff(parent.binomial_coeff),
		      vertices(parent.vertices), neighbor_it(parent.neighbor_it),
		      neighbor_end(parent.neighbor_end) {

			neighbor_it.clear();
			neighbor_end.clear();
			vertices.clear();

			parent.get_simplex_vertices(idx_below, _dim, parent.n, std::back_inserter(vertices));

			for (auto v : vertices) {
				neighbor_it.push_back(dist.neighbors[v].rbegin());
				neighbor_end.push_back(dist.neighbors[v].rend());
			}
		}

		bool has_next(bool all_cofaces = true) {
			for (auto &it0 = neighbor_it[0], &end0 = neighbor_end[0]; it0 != end0; ++it0) {
				x = *it0;
				for (size_t idx = 1; idx < neighbor_it.size(); ++idx) {
					auto &it = neighbor_it[idx], end = neighbor_end[idx];
					while (get_index(*it) > get_index(x))
						if (++it == end) return false;
					auto y = *it;
					if (get_index(y) != get_index(x))
						goto continue_outer;
					else
						x = std::max(x, y);
				}
				return all_cofaces ||
				       !(k > 0 &&
				         parent.get_next_vertex(max_vertex_below, idx_below, k) > get_index(x));
			continue_outer:;
			}
			return false;
		}

		diameter_entry_t next() {
			++neighbor_it[0];

			while (k > 0 && parent.get_next_vertex(max_vertex_below, idx_below, k) > get_index(x)) {
				idx_below -= binomial_coeff(max_vertex_below, k);
				idx_above += binomial_coeff(max_vertex_below, k + 1);
				--k;
			}

			value_t coface_diameter = std::max(get_diameter(simplex), get_diameter(x));

			coefficient_t coface_coefficient =
			    (k & 1 ? -1 + modulus : 1) * get_coefficient(simplex) % modulus;

			return diameter_entry_t(coface_diameter,
			                        idx_above + binomial_coeff(get_index(x), k + 1) + idx_below,
			                        coface_coefficient);
		}
	};

	void assemble_columns_to_reduce(std::vector<diameter_index_t>& columns_to_reduce,
	                                hash_map<index_t, index_t>& pivot_column_index, index_t dim) {
		index_t num_simplices = binomial_coeff(n, dim + 1);

		columns_to_reduce.clear();

#ifdef INDICATE_PROGRESS
		std::cout << "\033[K"
		          << "assembling " << num_simplices << " columns" << std::flush << "\r";
#endif

		for (index_t index = 0; index < num_simplices; ++index) {
			if (pivot_column_index.find(index) == pivot_column_index.end()) {
				value_t diameter = compute_diameter(index, dim);
				if (diameter <= threshold)
					columns_to_reduce.push_back(std::make_pair(diameter, index));
#ifdef INDICATE_PROGRESS
				if ((index + 1) % 1000 == 0)
					std::cout << "\033[K"
					          << "assembled " << columns_to_reduce.size() << " out of "
					          << (index + 1) << "/" << num_simplices << " columns" << std::flush
					          << "\r";
#endif
			}
		}

#ifdef INDICATE_PROGRESS
		std::cout << "\033[K"
		          << "sorting " << num_simplices << " columns" << std::flush << "\r";
#endif

		std::sort(columns_to_reduce.begin(), columns_to_reduce.end(),
		          greater_diameter_or_smaller_index<diameter_index_t>());
#ifdef INDICATE_PROGRESS
		std::cout << "\033[K";
#endif
	}

	void assemble_sparse_columns_to_reduce(std::vector<diameter_index_t>& simplices,
	                                       std::vector<diameter_index_t>& columns_to_reduce,
	                                       hash_map<index_t, index_t>& pivot_column_index,
	                                       index_t dim) {

#ifdef INDICATE_PROGRESS
		std::cout << "\033[K"
		          << "assembling columns" << std::flush << "\r";
#endif

		--dim;
		columns_to_reduce.clear();

		std::vector<diameter_index_t> next_simplices;

		for (diameter_index_t simplex : simplices) {
			simplex_sparse_coboundary_enumerator cofaces(simplex, dim, *this);

			while (cofaces.has_next(false)) {
				auto coface = cofaces.next();

				next_simplices.push_back(std::make_pair(get_diameter(coface), get_index(coface)));

				if (pivot_column_index.find(get_index(coface)) == pivot_column_index.end())
					columns_to_reduce.push_back(
					    std::make_pair(get_diameter(coface), get_index(coface)));
			}
		}

		simplices.swap(next_simplices);

#ifdef INDICATE_PROGRESS
		std::cout << "\033[K"
		          << "sorting " << columns_to_reduce.size() << " columns" << std::flush << "\r";
#endif

		std::sort(columns_to_reduce.begin(), columns_to_reduce.end(),
		          greater_diameter_or_smaller_index<diameter_index_t>());
#ifdef INDICATE_PROGRESS
		std::cout << "\033[K";
#endif
	}

	template <typename BoundaryEnumerator>
	void compute_pairs(std::vector<diameter_index_t>& columns_to_reduce,
	                   hash_map<index_t, index_t>& pivot_column_index, index_t dim) {

#ifdef PRINT_PERSISTENCE_PAIRS
		std::cout << "persistence intervals in dim " << dim << ":" << std::endl;
#endif
#ifdef __native_client__
		pp::VarDictionary var_dict;
		var_dict.Set("type", pp::Var("dim"));
		var_dict.Set("dim", pp::Var(int32_t(dim)));
		instance->PostMessage(var_dict);
#endif
#ifdef __EMSCRIPTEN__
		EM_ASM_({postMessage({"type" : "dim", "dim" : $0})}, int32_t(dim));
#endif

#ifdef ASSEMBLE_REDUCTION_MATRIX
		compressed_sparse_matrix<diameter_entry_t> reduction_coefficients;
#else
#ifdef USE_COEFFICIENTS
		std::vector<diameter_entry_t> reduction_coefficients;
#endif
#endif

		std::vector<diameter_entry_t> coface_entries;

		for (index_t i = 0; i < columns_to_reduce.size(); ++i) {
			auto column_to_reduce = columns_to_reduce[i];

#ifdef ASSEMBLE_REDUCTION_MATRIX
			std::priority_queue<diameter_entry_t, std::vector<diameter_entry_t>,
			                    greater_diameter_or_smaller_index<diameter_entry_t>>
			    reduction_column;
#endif

			std::priority_queue<diameter_entry_t, std::vector<diameter_entry_t>,
			                    greater_diameter_or_smaller_index<diameter_entry_t>>
			    working_coboundary;

			value_t diameter = get_diameter(column_to_reduce);

#ifdef INDICATE_PROGRESS
			//if ((i + 1) % 1000 == 0)
				std::cout << "\033[K"
				          << "reducing column " << i + 1 << "/" << columns_to_reduce.size()
				          << " (diameter " << diameter << ")" << std::flush << "\r";
#endif

			index_t j = i;

			// start with a dummy pivot entry with coefficient -1 in order to initialize
			// working_coboundary with the coboundary of the simplex with index column_to_reduce
			diameter_entry_t pivot(0, -1, -1 + modulus);

#ifdef ASSEMBLE_REDUCTION_MATRIX
			// initialize reduction_coefficients as identity matrix
			reduction_coefficients.append_column();
#endif
#ifdef USE_COEFFICIENTS
			reduction_coefficients.push_back(diameter_entry_t(column_to_reduce, 1));
#endif

			bool might_be_apparent_pair = (i == j);

			do {
				const coefficient_t factor = modulus - get_coefficient(pivot);

#ifdef ASSEMBLE_REDUCTION_MATRIX
#ifdef USE_COEFFICIENTS
				auto coeffs_begin = reduction_coefficients.cbegin(j),
				     coeffs_end = reduction_coefficients.cend(j);
#else
				std::vector<diameter_entry_t> coeffs;
				coeffs.push_back(columns_to_reduce[j]);
				for (auto it = reduction_coefficients.cbegin(j);
				     it != reduction_coefficients.cend(j); ++it)
					coeffs.push_back(*it);
				auto coeffs_begin = coeffs.begin(), coeffs_end = coeffs.end();
#endif
#else
#ifdef USE_COEFFICIENTS
				auto coeffs_begin = &reduction_coefficients[j],
				     coeffs_end = &reduction_coefficients[j] + 1;
#else
				auto coeffs_begin = &columns_to_reduce[j], coeffs_end = &columns_to_reduce[j] + 1;
#endif
#endif

				for (auto it = coeffs_begin; it != coeffs_end; ++it) {
					diameter_entry_t simplex = *it;
					set_coefficient(simplex, get_coefficient(simplex) * factor % modulus);

#ifdef ASSEMBLE_REDUCTION_MATRIX
					reduction_column.push(simplex);
#endif

					coface_entries.clear();
					BoundaryEnumerator cofaces(simplex, dim, *this);
					while (cofaces.has_next()) {
						diameter_entry_t coface = cofaces.next();
						if (get_diameter(coface) <= threshold) {
							coface_entries.push_back(coface);
							if (might_be_apparent_pair &&
							    (get_diameter(simplex) == get_diameter(coface))) {
								if (pivot_column_index.find(get_index(coface)) ==
								    pivot_column_index.end()) {
									pivot = coface;
									goto found_persistence_pair;
								}
								might_be_apparent_pair = false;
							}
						}
					}
					for (auto coface : coface_entries) working_coboundary.push(coface);
				}

				pivot = get_pivot(working_coboundary, modulus);

				if (get_index(pivot) != -1) {
					auto pair = pivot_column_index.find(get_index(pivot));

					if (pair != pivot_column_index.end()) {
						j = pair->second;
						continue;
					}
				} else {
#ifdef PRINT_PERSISTENCE_PAIRS
#ifdef INDICATE_PROGRESS
					std::cout << "\033[K";
#endif
					std::cout << " [" << diameter << ", )" << std::endl << std::flush;
#endif
#ifdef __native_client__
					pp::VarDictionary var_dict;
					var_dict.Set("type", "interval");
					var_dict.Set("birth", diameter);
					var_dict.Set("dim", int32_t(dim));
					instance->PostMessage(var_dict);
#endif
#ifdef __EMSCRIPTEN__
					EM_ASM_({postMessage({"type" : "interval", "birth" : $0, "dim" : $1})},
					        diameter, int32_t(dim));
#endif
					break;
				}

			found_persistence_pair:
				value_t death = get_diameter(pivot);
				if (diameter != death) {
#ifdef PRINT_PERSISTENCE_PAIRS
#ifdef INDICATE_PROGRESS
					std::cout << "\033[K";
#endif
					std::cout << " [" << diameter << "," << death << ")" << std::endl;
#endif
#ifdef __native_client__
					pp::VarDictionary var_dict;
					var_dict.Set("type", "interval");
					var_dict.Set("birth", diameter);
					var_dict.Set("death", death);
					var_dict.Set("dim", int32_t(dim));
					instance->PostMessage(var_dict);
#endif
#ifdef __EMSCRIPTEN__
					EM_ASM_({postMessage(
					            {"type" : "interval", "birth" : $0, "death" : $1, "dim" : $2})},
					        diameter, death, int32_t(dim));
#endif
				}

				pivot_column_index.insert(std::make_pair(get_index(pivot), i));

#ifdef USE_COEFFICIENTS
				const coefficient_t inverse = multiplicative_inverse[get_coefficient(pivot)];
#endif

#ifdef ASSEMBLE_REDUCTION_MATRIX
// replace current column of reduction_coefficients (with a single diagonal 1 entry)
// by reduction_column (possibly with a different entry on the diagonal)
#ifdef USE_COEFFICIENTS
				reduction_coefficients.pop_back();
#else
				pop_pivot(reduction_column, modulus);
#endif

				while (true) {
					diameter_entry_t e = pop_pivot(reduction_column, modulus);
					if (get_index(e) == -1) break;
#ifdef USE_COEFFICIENTS
					set_coefficient(e, inverse * get_coefficient(e) % modulus);
					assert(get_coefficient(e) > 0);
#endif
					reduction_coefficients.push_back(e);
				}
#else
#ifdef USE_COEFFICIENTS
				reduction_coefficients.pop_back();
				reduction_coefficients.push_back(diameter_entry_t(column_to_reduce, inverse));
#endif
#endif
				break;
			} while (true);
		}

#ifdef INDICATE_PROGRESS
		std::cout << "\033[K";
#endif
	}

	void compute_barcodes();
};

template <> void ripser<compressed_lower_distance_matrix>::compute_barcodes();
template <> void ripser<sparse_distance_matrix>::compute_barcodes();

enum file_format {
	LOWER_DISTANCE_MATRIX,
	UPPER_DISTANCE_MATRIX,
	DISTANCE_MATRIX,
	POINT_CLOUD,
	DIPHA,
	RIPSER
};

template <typename T> T read(std::istream& s) {
	T result;
	s.read(reinterpret_cast<char*>(&result), sizeof(T));
	return result; // on little endian: boost::endian::little_to_native(result);
}

compressed_lower_distance_matrix read_point_cloud(std::istream& input_stream) {
	std::vector<std::vector<value_t>> points;

	std::string line;
	value_t value;
	while (std::getline(input_stream, line)) {
		std::vector<value_t> point;
		std::istringstream s(line);
		while (s >> value) {
			point.push_back(value);
			s.ignore();
		}
		if (!point.empty()) points.push_back(point);
		assert(point.size() == points.front().size());
	}

	euclidean_distance_matrix eucl_dist(std::move(points));

	index_t n = eucl_dist.size();

#ifdef INDICATE_PROGRESS
	std::cout << "point cloud with " << n << " points in dimension "
	          << eucl_dist.points.front().size() << std::endl;
#endif
#ifdef __native_client__
	pp::VarDictionary var_dict;
	var_dict.Set("type", "point-cloud");
	var_dict.Set("number", int32_t(n));
	var_dict.Set("dim", int32_t(eucl_dist.points.front().size()));
	instance->PostMessage(var_dict);
#endif
#ifdef __EMSCRIPTEN__
	EM_ASM_({postMessage({"type" : "point-cloud", "number" : $0, "dim" : $1})}, int32_t(n),
	        eucl_dist.points.front().size());
#endif

	std::vector<value_t> distances;

	for (int i = 0; i < n; ++i)
		for (int j = 0; j < i; ++j) distances.push_back(eucl_dist(i, j));

	return compressed_lower_distance_matrix(std::move(distances));
}

compressed_lower_distance_matrix read_lower_distance_matrix(std::istream& input_stream) {
	std::vector<value_t> distances;
	value_t value;
	while (input_stream >> value) {
		distances.push_back(value);
		input_stream.ignore();
	}

	return compressed_lower_distance_matrix(std::move(distances));
}

compressed_lower_distance_matrix read_upper_distance_matrix(std::istream& input_stream) {
	std::vector<value_t> distances;
	value_t value;
	while (input_stream >> value) {
		distances.push_back(value);
		input_stream.ignore();
	}

	return compressed_lower_distance_matrix(compressed_upper_distance_matrix(std::move(distances)));
}

compressed_lower_distance_matrix read_distance_matrix(std::istream& input_stream) {
	std::vector<value_t> distances;

	std::string line;
	value_t value;
	for (int i = 0; std::getline(input_stream, line); ++i) {
		std::istringstream s(line);
		for (int j = 0; j < i && s >> value; ++j) {
			distances.push_back(value);
			s.ignore();
		}
	}

	return compressed_lower_distance_matrix(std::move(distances));
}

compressed_lower_distance_matrix read_dipha(std::istream& input_stream) {
	if (read<int64_t>(input_stream) != 8067171840) {
		std::cerr << "input is not a Dipha file (magic number: 8067171840)" << std::endl;
		exit(-1);
	}

	if (read<int64_t>(input_stream) != 7) {
		std::cerr << "input is not a Dipha distance matrix (file type: 7)" << std::endl;
		exit(-1);
	}

	index_t n = read<int64_t>(input_stream);

	std::vector<value_t> distances;

	for (int i = 0; i < n; ++i)
		for (int j = 0; j < n; ++j)
			if (i > j)
				distances.push_back(read<double>(input_stream));
			else
				read<double>(input_stream);

	return compressed_lower_distance_matrix(std::move(distances));
}

compressed_lower_distance_matrix read_ripser(std::istream& input_stream) {
	std::vector<value_t> distances;
	while (!input_stream.eof()) distances.push_back(read<value_t>(input_stream));
	return compressed_lower_distance_matrix(std::move(distances));
}

compressed_lower_distance_matrix read_file(std::istream& input_stream, file_format format) {
	switch (format) {
	case LOWER_DISTANCE_MATRIX:
		return read_lower_distance_matrix(input_stream);
	case UPPER_DISTANCE_MATRIX:
		return read_upper_distance_matrix(input_stream);
	case DISTANCE_MATRIX:
		return read_distance_matrix(input_stream);
	case POINT_CLOUD:
		return read_point_cloud(input_stream);
	case DIPHA:
		return read_dipha(input_stream);
	case RIPSER:
		return read_ripser(input_stream);
	}
}

void print_usage_and_exit(int exit_code) {
	std::cerr
	    << "Usage: "
	    << "ripser "
	    << "[options] [filename]" << std::endl
	    << std::endl
	    << "Options:" << std::endl
	    << std::endl
	    << "  --help           print this screen" << std::endl
	    << "  --format         use the specified file format for the input. Options are:"
	    << std::endl
	    << "                     lower-distance (lower triangular distance matrix; default)"
	    << std::endl
	    << "                     upper-distance (upper triangular distance matrix)" << std::endl
	    << "                     distance       (full distance matrix)" << std::endl
	    << "                     point-cloud    (point cloud in Euclidean space)" << std::endl
	    << "                     dipha          (distance matrix in DIPHA file format)" << std::endl
	    << "                     ripser         (distance matrix in Ripser binary file format)"
	    << std::endl
	    << "  --dim <k>        compute persistent homology up to dimension <k>" << std::endl
	    << "  --threshold <t>  compute Rips complexes up to diameter <t>" << std::endl
#ifdef USE_COEFFICIENTS
	    << "  --modulus <p>    compute homology with coefficients in the prime field Z/<p>Z"
#endif
	    << std::endl;

	exit(exit_code);
}

#ifndef __EMSCRIPTEN__
#ifndef __native_client__
int main(int argc, char** argv) {

	const char* filename = nullptr;

	file_format format = DISTANCE_MATRIX;

	index_t dim_max = 1;
	value_t threshold = std::numeric_limits<value_t>::max();

#ifdef USE_COEFFICIENTS
	coefficient_t modulus = 2;
#else
	const coefficient_t modulus = 2;
#endif

	for (index_t i = 1; i < argc; ++i) {
		const std::string arg(argv[i]);
		if (arg == "--help") {
			print_usage_and_exit(0);
		} else if (arg == "--dim") {
			std::string parameter = std::string(argv[++i]);
			size_t next_pos;
			dim_max = std::stol(parameter, &next_pos);
			if (next_pos != parameter.size()) print_usage_and_exit(-1);
		} else if (arg == "--threshold") {
			std::string parameter = std::string(argv[++i]);
			size_t next_pos;
			threshold = std::stof(parameter, &next_pos);
			if (next_pos != parameter.size()) print_usage_and_exit(-1);
		} else if (arg == "--format") {
			std::string parameter = std::string(argv[++i]);
			if (parameter == "lower-distance")
				format = LOWER_DISTANCE_MATRIX;
			else if (parameter == "upper-distance")
				format = UPPER_DISTANCE_MATRIX;
			else if (parameter == "distance")
				format = DISTANCE_MATRIX;
			else if (parameter == "point-cloud")
				format = POINT_CLOUD;
			else if (parameter == "dipha")
				format = DIPHA;
			else if (parameter == "ripser")
				format = RIPSER;
			else
				print_usage_and_exit(-1);
#ifdef USE_COEFFICIENTS
		} else if (arg == "--modulus") {
			std::string parameter = std::string(argv[++i]);
			size_t next_pos;
			modulus = std::stol(parameter, &next_pos);
			if (next_pos != parameter.size() || !is_prime(modulus)) print_usage_and_exit(-1);
#endif
		} else {
			if (filename) { print_usage_and_exit(-1); }
			filename = argv[i];
		}
	}

	std::ifstream file_stream(filename);
	if (filename && file_stream.fail()) {
		std::cerr << "couldn't open file " << filename << std::endl;
		exit(-1);
	}

	compressed_lower_distance_matrix dist = read_file(filename ? file_stream : std::cin, format);

	auto value_range = std::minmax_element(dist.distances.begin(), dist.distances.end());

#ifdef INDICATE_PROGRESS
	std::cout << "distance matrix with " << dist.size() << " points" << std::endl;
	std::cout << "value range: [" << *value_range.first << "," << *value_range.second << "]"
	          << std::endl;
#endif

	if (threshold == std::numeric_limits<value_t>::max())
		ripser<compressed_lower_distance_matrix>(std::move(dist), dim_max, threshold, modulus)
		    .compute_barcodes();
	else
<<<<<<< HEAD
		ripser<sparse_distance_matrix>(sparse_distance_matrix(dist, threshold), dim_max, threshold,
		                               modulus)
		    .compute_barcodes();
=======
		ripser<sparse_distance_matrix>(sparse_distance_matrix(std::move(dist), threshold), dim_max,
		                               threshold, modulus)
		.compute_barcodes();
	
>>>>>>> 31a18897
}
#endif
#endif

template <> void ripser<compressed_lower_distance_matrix>::compute_barcodes() {

	std::vector<diameter_index_t> columns_to_reduce;

	{
		union_find dset(n);
		std::vector<diameter_index_t> edges;
		for (index_t index = binomial_coeff(n, 2); index-- > 0;) {
			value_t diameter = compute_diameter(index, 1);
			if (diameter <= threshold) edges.push_back(std::make_pair(diameter, index));
		}
		std::sort(edges.rbegin(), edges.rend(),
		          greater_diameter_or_smaller_index<diameter_index_t>());

#ifdef PRINT_PERSISTENCE_PAIRS
		std::cout << "persistence intervals in dim 0:" << std::endl;
#endif
#ifdef __native_client__
		pp::VarDictionary var_dict;
		var_dict.Set("type", pp::Var("dim"));
		var_dict.Set("dim", 0);
		instance->PostMessage(var_dict);
#endif
#ifdef __EMSCRIPTEN__
		EM_ASM({postMessage({"type" : "dim", "dim" : 0})});
#endif

		std::vector<index_t> vertices_of_edge(2);
		for (auto e : edges) {
			vertices_of_edge.clear();
			get_simplex_vertices(get_index(e), 1, n, std::back_inserter(vertices_of_edge));
			index_t u = dset.find(vertices_of_edge[0]), v = dset.find(vertices_of_edge[1]);

			if (u != v) {
#ifdef PRINT_PERSISTENCE_PAIRS
				if (get_diameter(e) != 0)
					std::cout << " [0," << get_diameter(e) << ")" << std::endl;
#endif
#ifdef __native_client__
				pp::VarDictionary var_dict;
				var_dict.Set("type", "interval");
				var_dict.Set("birth", 0.);
				var_dict.Set("death", get_diameter(e));
				var_dict.Set("dim", 0);
				instance->PostMessage(var_dict);
#endif
#ifdef __EMSCRIPTEN__
				EM_ASM_({postMessage({"type" : "interval", "birth" : 0., "death" : $0, "dim" : 0})},
				        get_diameter(e));
#endif
				dset.link(u, v);
			} else
				columns_to_reduce.push_back(e);
		}
		std::reverse(columns_to_reduce.begin(), columns_to_reduce.end());

		for (index_t i = 0; i < n; ++i)
			if (dset.find(i) == i) {
#ifdef PRINT_PERSISTENCE_PAIRS
				std::cout << " [0, )" << std::endl << std::flush;
#endif
#ifdef __native_client__
				pp::VarDictionary var_dict;
				var_dict.Set("type", "interval");
				var_dict.Set("birth", 0);
				var_dict.Set("dim", 0);
				instance->PostMessage(var_dict);
#endif
#ifdef __EMSCRIPTEN__
				EM_ASM({postMessage({"type" : "interval", "birth" : 0, "dim" : 0})});
#endif
			}
	}

	for (index_t dim = 1; dim <= dim_max; ++dim) {
		hash_map<index_t, index_t> pivot_column_index;
		pivot_column_index.reserve(columns_to_reduce.size());

		compute_pairs<simplex_coboundary_enumerator>(columns_to_reduce, pivot_column_index, dim);

		if (dim < dim_max) {
			assemble_columns_to_reduce(columns_to_reduce, pivot_column_index, dim + 1);
		}
	}
}

template <> void ripser<sparse_distance_matrix>::compute_barcodes() {

	std::vector<diameter_index_t> columns_to_reduce;

	std::vector<diameter_index_t> simplices;

	{
		union_find dset(n);
		std::vector<diameter_index_t>& edges = simplices;
		for (index_t i = 0; i < n; ++i)
			for (auto n : dist.neighbors[i]) {
				index_t j = get_index(n);
				if (i > j) edges.push_back(std::make_pair(get_diameter(n), get_edge_index(i, j)));
			}
		std::sort(edges.rbegin(), edges.rend(),
		          greater_diameter_or_smaller_index<diameter_index_t>());

#ifdef PRINT_PERSISTENCE_PAIRS
		std::cout << "persistence intervals in dim 0:" << std::endl;
#endif
#ifdef __native_client__
		pp::VarDictionary var_dict;
		var_dict.Set("type", pp::Var("dim"));
		var_dict.Set("dim", 0);
		instance->PostMessage(var_dict);
#endif
#ifdef __EMSCRIPTEN__
		EM_ASM({postMessage({"type" : "dim", "dim" : 0})});
#endif

		std::vector<index_t> vertices_of_edge(2);
		for (auto e : edges) {
			vertices_of_edge.clear();
			get_simplex_vertices(get_index(e), 1, n, std::back_inserter(vertices_of_edge));
			index_t u = dset.find(vertices_of_edge[0]), v = dset.find(vertices_of_edge[1]);

			if (u != v) {
#ifdef PRINT_PERSISTENCE_PAIRS
				if (get_diameter(e) != 0)
					std::cout << " [0," << get_diameter(e) << ")" << std::endl;
#endif
#ifdef __native_client__
				pp::VarDictionary var_dict;
				var_dict.Set("type", "interval");
				var_dict.Set("birth", 0.);
				var_dict.Set("death", get_diameter(e));
				var_dict.Set("dim", 0);
				instance->PostMessage(var_dict);
#endif
#ifdef __EMSCRIPTEN__
				EM_ASM_({postMessage({"type" : "interval", "birth" : 0., "death" : $0, "dim" : 0})},
				        get_diameter(e));
#endif
				dset.link(u, v);
			} else
				columns_to_reduce.push_back(e);
		}
		std::reverse(columns_to_reduce.begin(), columns_to_reduce.end());

		for (index_t i = 0; i < n; ++i)
			if (dset.find(i) == i) {
#ifdef PRINT_PERSISTENCE_PAIRS
				std::cout << " [0, )" << std::endl << std::flush;
#endif
#ifdef __native_client__
				pp::VarDictionary var_dict;
				var_dict.Set("type", "interval");
				var_dict.Set("birth", 0);
				var_dict.Set("dim", 0);
				instance->PostMessage(var_dict);
#endif
#ifdef __EMSCRIPTEN__
				EM_ASM({postMessage({"type" : "interval", "birth" : 0, "dim" : 0})});
#endif
			}
	}

	for (index_t dim = 1; dim <= dim_max; ++dim) {
		hash_map<index_t, index_t> pivot_column_index;
		pivot_column_index.reserve(columns_to_reduce.size());

		compute_pairs<simplex_sparse_coboundary_enumerator>(columns_to_reduce, pivot_column_index,
		                                                    dim);

		if (dim < dim_max) {
			assemble_sparse_columns_to_reduce(simplices, columns_to_reduce, pivot_column_index,
			                                  dim + 1);
		}
	}
}

void run_ripser(std::string f, int dim_max, float threshold, int format_index) {

	file_format format = static_cast<file_format>(format_index);

#ifdef USE_COEFFICIENTS
	coefficient_t modulus = 2;
#else
	const coefficient_t modulus = 2;
#endif

	std::stringstream file_stream(f);

	compressed_lower_distance_matrix dist = read_file(file_stream, format);

	auto value_range = std::minmax_element(dist.distances.begin(), dist.distances.end());

#ifdef __native_client__
	pp::VarDictionary var_dict;
	var_dict.Set("type", "distance-matrix");
	var_dict.Set("size", int32_t(dist.size()));
	var_dict.Set("min", *value_range.first);
	var_dict.Set("max", *value_range.second);
	instance->PostMessage(var_dict);
#endif
#ifdef __EMSCRIPTEN__
	EM_ASM_({postMessage({"type" : "distance-matrix", "size" : $0, "min" : $1, "max" : $2})},
	        dist.size(), *value_range.first, *value_range.second);
#endif

	if (threshold == std::numeric_limits<value_t>::max())
		ripser<compressed_lower_distance_matrix>(std::move(dist), dim_max, threshold, modulus)
		    .compute_barcodes();
	else
		ripser<sparse_distance_matrix>(sparse_distance_matrix(std::move(dist), threshold), dim_max, threshold,
		                               modulus)
		    .compute_barcodes();

#ifdef __native_client__
	instance->PostMessage(pp::Var());
#endif
}

#ifdef __EMSCRIPTEN__
EMSCRIPTEN_BINDINGS(my_module) { emscripten::function("ripser_emscripten", &run_ripser); }
#endif<|MERGE_RESOLUTION|>--- conflicted
+++ resolved
@@ -1179,18 +1179,11 @@
 
 	if (threshold == std::numeric_limits<value_t>::max())
 		ripser<compressed_lower_distance_matrix>(std::move(dist), dim_max, threshold, modulus)
-		    .compute_barcodes();
+		.compute_barcodes();
 	else
-<<<<<<< HEAD
-		ripser<sparse_distance_matrix>(sparse_distance_matrix(dist, threshold), dim_max, threshold,
-		                               modulus)
-		    .compute_barcodes();
-=======
 		ripser<sparse_distance_matrix>(sparse_distance_matrix(std::move(dist), threshold), dim_max,
 		                               threshold, modulus)
 		.compute_barcodes();
-	
->>>>>>> 31a18897
 }
 #endif
 #endif
@@ -1266,7 +1259,7 @@
 #ifdef __EMSCRIPTEN__
 				EM_ASM({postMessage({"type" : "interval", "birth" : 0, "dim" : 0})});
 #endif
-			}
+	}
 	}
 
 	for (index_t dim = 1; dim <= dim_max; ++dim) {
@@ -1355,7 +1348,7 @@
 #ifdef __EMSCRIPTEN__
 				EM_ASM({postMessage({"type" : "interval", "birth" : 0, "dim" : 0})});
 #endif
-			}
+	}
 	}
 
 	for (index_t dim = 1; dim <= dim_max; ++dim) {
