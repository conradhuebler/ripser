--- conflicted
+++ resolved
@@ -48,22 +48,7 @@
 #include <sstream>
 #include <unordered_map>
 
-<<<<<<< HEAD
 template <class Key, class T> class hash_map : public std::unordered_map<Key, T> {};
-=======
-#ifdef USE_GOOGLE_HASHMAP
-#include <sparsehash/dense_hash_map>
-template <class Key, class T, class H, class E>
-class hash_map : public google::dense_hash_map<Key, T, H, E> {
-public:
-	explicit hash_map() : google::dense_hash_map<Key, T, H, E>() { this->set_empty_key(-1); }
-	inline void reserve(size_t hint) { this->resize(hint); }
-};
-#else
-template <class Key, class T, class H, class E>
-class hash_map : public std::unordered_map<Key, T, H, E> {};
-#endif
->>>>>>> 2a2d42a6
 
 typedef float value_t;
 typedef int64_t index_t;
@@ -136,67 +121,8 @@
 			for (size_t j = 0; j < i; ++j) rows[i][j] = mat(i, j);
 	}
 
-<<<<<<< HEAD
 	value_t operator()(const index_t i, const index_t j) const {
 		return i == j ? 0 : i < j ? rows[j][i] : rows[i][j];
-=======
-	value_t operator()(const index_t i, const index_t j) const;
-	size_t size() const { return rows.size(); }
-	void init_rows();
-};
-
-typedef compressed_distance_matrix<LOWER_TRIANGULAR> compressed_lower_distance_matrix;
-typedef compressed_distance_matrix<UPPER_TRIANGULAR> compressed_upper_distance_matrix;
-
-template <> void compressed_lower_distance_matrix::init_rows() {
-	value_t* pointer = &distances[0];
-	for (size_t i = 1; i < size(); ++i) {
-		rows[i] = pointer;
-		pointer += i;
-	}
-}
-
-template <> void compressed_upper_distance_matrix::init_rows() {
-	value_t* pointer = &distances[0] - 1;
-	for (size_t i = 0; i < size() - 1; ++i) {
-		rows[i] = pointer;
-		pointer += size() - i - 2;
-	}
-}
-
-template <>
-value_t compressed_lower_distance_matrix::operator()(const index_t i, const index_t j) const {
-	return i == j ? 0 : i < j ? rows[j][i] : rows[i][j];
-}
-
-template <>
-value_t compressed_upper_distance_matrix::operator()(const index_t i, const index_t j) const {
-	return i == j ? 0 : i > j ? rows[j][i] : rows[i][j];
-}
-
-struct sparse_distance_matrix {
-	std::vector<std::vector<index_diameter_t>> neighbors;
-
-	index_t num_edges;
-
-	mutable std::vector<std::vector<index_diameter_t>::const_reverse_iterator> neighbor_it;
-	mutable std::vector<std::vector<index_diameter_t>::const_reverse_iterator> neighbor_end;
-
-	sparse_distance_matrix(std::vector<std::vector<index_diameter_t>>&& _neighbors,
-	                       index_t _num_edges)
-	    : neighbors(std::move(_neighbors)), num_edges(_num_edges) {}
-
-	template <typename DistanceMatrix>
-	sparse_distance_matrix(const DistanceMatrix& mat, const value_t threshold)
-	    : neighbors(mat.size()), num_edges(0) {
-
-		for (size_t i = 0; i < size(); ++i)
-			for (size_t j = 0; j < size(); ++j)
-				if (i != j && mat(i, j) <= threshold) {
-					++num_edges;
-					neighbors[i].push_back({j, mat(i, j)});
-				}
->>>>>>> 2a2d42a6
 	}
 
 	size_t size() const { return rows.size(); }
@@ -326,23 +252,7 @@
 	const binomial_coeff_table binomial_coeff;
 	mutable std::vector<diameter_index_t> cofacet_entries;
 
-<<<<<<< HEAD
 	typedef hash_map<index_t, index_t> entry_hash_map;
-=======
-	struct entry_hash {
-		std::size_t operator()(const entry_t& e) const {
-			return std::hash<index_t>()(::get_index(e));
-		}
-	};
-
-	struct equal_index {
-		bool operator()(const entry_t& e, const entry_t& f) const {
-			return ::get_index(e) == ::get_index(f);
-		}
-	};
-
-	typedef hash_map<entry_t, size_t, entry_hash, equal_index> entry_hash_map;
->>>>>>> 2a2d42a6
 
 public:
 	ripser(compressed_lower_distance_matrix&& _dist, index_t _dim_max, value_t _threshold,
@@ -469,39 +379,15 @@
 #endif
 	}
 
-<<<<<<< HEAD
 	template <typename Column> diameter_index_t pop_pivot(Column& column) {
 		diameter_index_t pivot(0, -1);
-=======
-	template <typename Column> diameter_entry_t pop_pivot(Column& column) {
-		diameter_entry_t pivot(-1);
-#ifdef USE_COEFFICIENTS
-		while (!column.empty()) {
-			if (get_coefficient(pivot) == 0)
-				pivot = column.top();
-			else if (get_index(column.top()) != get_index(pivot))
-				return pivot;
-			else
-				set_coefficient(pivot,
-				                (get_coefficient(pivot) + get_coefficient(column.top())) % modulus);
-			column.pop();
-		}
-		return (get_coefficient(pivot) == 0) ? -1 : pivot;
-#else
->>>>>>> 2a2d42a6
 		while (!column.empty()) {
 			pivot = column.top();
 			column.pop();
 			if (column.empty() || get_index(column.top()) != get_index(pivot)) return pivot;
 			column.pop();
 		}
-<<<<<<< HEAD
-		pivot = diameter_index_t(0, -1);
-		return pivot;
-=======
-		return -1;
-#endif
->>>>>>> 2a2d42a6
+		return diameter_index_t(0, -1);
 	}
 
 	template <typename Column> diameter_index_t get_pivot(Column& column) {
@@ -533,13 +419,8 @@
 	}
 
 	template <typename Column>
-<<<<<<< HEAD
-	void add_coboundary(const diameter_index_t simplex, Column& working_reduction_column,
-	                    Column& working_coboundary, const index_t& dim) {
-=======
-	void add_simplex_coboundary(const diameter_entry_t simplex, const index_t& dim,
-	                            Column& working_reduction_column, Column& working_coboundary) {
->>>>>>> 2a2d42a6
+	void add_simplex_coboundary(const diameter_index_t simplex, const index_t& dim,
+                                Column& working_reduction_column, Column& working_coboundary) {
 		working_reduction_column.push(simplex);
 		simplex_coboundary_enumerator cofacets(simplex, dim, *this);
 		while (cofacets.has_next()) {
@@ -551,25 +432,13 @@
 	template <typename Column>
 	void add_coboundary(compressed_sparse_matrix<diameter_index_t>& reduction_matrix,
 	                    const std::vector<diameter_index_t>& columns_to_reduce,
-<<<<<<< HEAD
-	                    const index_t index_column_to_add, Column& working_reduction_column,
-	                    Column& working_coboundary, const index_t& dim) {
+	                    const size_t index_column_to_add, const size_t& dim,
+                        Column& working_reduction_column, Column& working_coboundary) {
 		diameter_index_t column_to_add(columns_to_reduce[index_column_to_add]);
-		add_coboundary(column_to_add, working_reduction_column, working_coboundary, dim);
+		add_simplex_coboundary(column_to_add, dim, working_reduction_column, working_coboundary);
 
 		for (diameter_index_t simplex : reduction_matrix.subrange(index_column_to_add)) {
-			working_reduction_column.push(simplex);
-			add_coboundary(simplex, working_reduction_column, working_coboundary, dim);
-=======
-	                    const size_t index_column_to_add, const coefficient_t factor, const size_t& dim,
-	                    Column& working_reduction_column, Column& working_coboundary) {
-		diameter_entry_t column_to_add(columns_to_reduce[index_column_to_add], factor);
-		add_simplex_coboundary(column_to_add, dim, working_reduction_column, working_coboundary);
-
-		for (diameter_entry_t simplex : reduction_matrix.subrange(index_column_to_add)) {
-			set_coefficient(simplex, get_coefficient(simplex) * factor % modulus);
 			add_simplex_coboundary(simplex, dim, working_reduction_column, working_coboundary);
->>>>>>> 2a2d42a6
 		}
 	}
 
@@ -582,14 +451,7 @@
 
 		compressed_sparse_matrix<diameter_index_t> reduction_matrix;
 
-<<<<<<< HEAD
-		for (index_t index_column_to_reduce = 0; index_column_to_reduce < columns_to_reduce.size();
-=======
-#ifdef INDICATE_PROGRESS
-		std::chrono::steady_clock::time_point next = std::chrono::steady_clock::now() + time_step;
-#endif
 		for (size_t index_column_to_reduce = 0; index_column_to_reduce < columns_to_reduce.size();
->>>>>>> 2a2d42a6
 		     ++index_column_to_reduce) {
 
 			diameter_index_t column_to_reduce(columns_to_reduce[index_column_to_reduce]);
@@ -611,11 +473,7 @@
 						index_t index_column_to_add = pair->second;
 
 						add_coboundary(reduction_matrix, columns_to_reduce, index_column_to_add,
-<<<<<<< HEAD
-						               working_reduction_column, working_coboundary, dim);
-=======
-						               factor, dim, working_reduction_column, working_coboundary);
->>>>>>> 2a2d42a6
+						               dim, working_reduction_column, working_coboundary);
 
 						pivot = get_pivot(working_coboundary);
 					} else {
@@ -664,112 +522,7 @@
 	}
 };
 
-<<<<<<< HEAD
 std::vector<diameter_index_t> ripser::get_edges() {
-=======
-template <> class ripser<compressed_lower_distance_matrix>::simplex_coboundary_enumerator {
-	index_t idx_below, idx_above, v, k;
-	std::vector<index_t> vertices;
-	const diameter_entry_t simplex;
-	const coefficient_t modulus;
-	const compressed_lower_distance_matrix& dist;
-	const binomial_coeff_table& binomial_coeff;
-
-public:
-	simplex_coboundary_enumerator(const diameter_entry_t _simplex, const index_t _dim,
-	                              const ripser& parent)
-	    : idx_below(get_index(_simplex)), idx_above(0), v(parent.n - 1), k(_dim + 1),
-	      vertices(_dim + 1), simplex(_simplex), modulus(parent.modulus), dist(parent.dist),
-	      binomial_coeff(parent.binomial_coeff) {
-		parent.get_simplex_vertices(get_index(_simplex), _dim, parent.n, vertices.rbegin());
-	}
-
-	bool has_next(bool all_cofacets = true) {
-		return (v >= k && (all_cofacets || binomial_coeff(v, k) > idx_below));
-	}
-
-	diameter_entry_t next() {
-		while ((binomial_coeff(v, k) <= idx_below)) {
-			idx_below -= binomial_coeff(v, k);
-			idx_above += binomial_coeff(v, k + 1);
-			--v;
-			--k;
-			assert(k != -1);
-		}
-		value_t cofacet_diameter = get_diameter(simplex);
-		for (index_t w : vertices) cofacet_diameter = std::max(cofacet_diameter, dist(v, w));
-		index_t cofacet_index = idx_above + binomial_coeff(v--, k + 1) + idx_below;
-		coefficient_t cofacet_coefficient =
-		    (k & 1 ? modulus - 1 : 1) * get_coefficient(simplex) % modulus;
-		return diameter_entry_t(cofacet_diameter, cofacet_index, cofacet_coefficient);
-	}
-};
-
-template <> class ripser<sparse_distance_matrix>::simplex_coboundary_enumerator {
-	const ripser& parent;
-	index_t idx_below, idx_above, k;
-	std::vector<index_t> vertices;
-	const diameter_entry_t simplex;
-	const coefficient_t modulus;
-	const sparse_distance_matrix& dist;
-	const binomial_coeff_table& binomial_coeff;
-	std::vector<std::vector<index_diameter_t>::const_reverse_iterator>& neighbor_it;
-	std::vector<std::vector<index_diameter_t>::const_reverse_iterator>& neighbor_end;
-	index_diameter_t neighbor;
-
-public:
-	simplex_coboundary_enumerator(const diameter_entry_t _simplex, const index_t _dim,
-	                              const ripser& _parent)
-	    : parent(_parent), idx_below(get_index(_simplex)), idx_above(0), k(_dim + 1),
-	      vertices(_dim + 1), simplex(_simplex), modulus(parent.modulus), dist(parent.dist),
-	      binomial_coeff(parent.binomial_coeff), neighbor_it(dist.neighbor_it),
-	      neighbor_end(dist.neighbor_end) {
-		neighbor_it.clear();
-		neighbor_end.clear();
-
-		parent.get_simplex_vertices(idx_below, _dim, parent.n, vertices.rbegin());
-		for (auto v : vertices) {
-			neighbor_it.push_back(dist.neighbors[v].rbegin());
-			neighbor_end.push_back(dist.neighbors[v].rend());
-		}
-	}
-
-	bool has_next(bool all_cofacets = true) {
-		for (auto &it0 = neighbor_it[0], &end0 = neighbor_end[0]; it0 != end0; ++it0) {
-			neighbor = *it0;
-			for (size_t idx = 1; idx < neighbor_it.size(); ++idx) {
-				auto &it = neighbor_it[idx], end = neighbor_end[idx];
-				while (get_index(*it) > get_index(neighbor))
-					if (++it == end) return false;
-				if (get_index(*it) != get_index(neighbor))
-					goto continue_outer;
-				else
-					neighbor = std::max(neighbor, *it);
-			}
-			while (k > 0 && vertices[k - 1] > get_index(neighbor)) {
-				if (!all_cofacets) return false;
-				idx_below -= binomial_coeff(vertices[k - 1], k);
-				idx_above += binomial_coeff(vertices[k - 1], k + 1);
-				--k;
-			}
-			return true;
-		continue_outer:;
-		}
-		return false;
-	}
-
-	diameter_entry_t next() {
-		++neighbor_it[0];
-		value_t cofacet_diameter = std::max(get_diameter(simplex), get_diameter(neighbor));
-		index_t cofacet_index = idx_above + binomial_coeff(get_index(neighbor), k + 1) + idx_below;
-		coefficient_t cofacet_coefficient =
-		    (k & 1 ? modulus - 1 : 1) * get_coefficient(simplex) % modulus;
-		return diameter_entry_t(cofacet_diameter, cofacet_index, cofacet_coefficient);
-	}
-};
-
-template <> std::vector<diameter_index_t> ripser<compressed_lower_distance_matrix>::get_edges() {
->>>>>>> 2a2d42a6
 	std::vector<diameter_index_t> edges;
 	std::vector<index_t> vertices(2);
 	for (index_t index = binomial_coeff(n, 2); index-- > 0;) {
@@ -816,35 +569,6 @@
 	return compressed_lower_distance_matrix(std::move(distances));
 }
 
-<<<<<<< HEAD
-=======
-sparse_distance_matrix read_sparse_distance_matrix(std::istream& input_stream) {
-	std::vector<std::vector<index_diameter_t>> neighbors;
-	index_t num_edges = 0;
-
-	std::string line;
-	while (std::getline(input_stream, line)) {
-		std::istringstream s(line);
-		size_t i, j;
-		value_t value;
-		s >> i;
-		s >> j;
-		s >> value;
-		if (i != j) {
-			neighbors.resize(std::max({neighbors.size(), i + 1, j + 1}));
-			neighbors[i].push_back({j, value});
-			neighbors[j].push_back({i, value});
-			++num_edges;
-		}
-	}
-
-	for (size_t i = 0; i < neighbors.size(); ++i)
-		std::sort(neighbors[i].begin(), neighbors[i].end());
-
-	return sparse_distance_matrix(std::move(neighbors), num_edges);
-}
-
->>>>>>> 2a2d42a6
 compressed_lower_distance_matrix read_lower_distance_matrix(std::istream& input_stream) {
 	std::vector<value_t> distances;
 	value_t value;
