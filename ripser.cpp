--- conflicted
+++ resolved
@@ -454,30 +454,12 @@
 	      multiplicative_inverse(multiplicative_inverse_vector(_modulus)) {}
 
 	index_t get_next_vertex(index_t& v, const index_t idx, const index_t k) const {
-<<<<<<< HEAD
-		if ((v != -1) && (binomial_coeff(v, k) > idx)) {
-			index_t count = v;
-			while (count > 0) {
-				index_t i = v;
-				index_t step = count >> 1;
-				i -= step;
-				if (binomial_coeff(i, k) > idx) {
-					v = --i;
-					count -= step + 1;
-				} else
-					count = step;
-			}
-		}
-		// assert(binomial_coeff(v, k) <= idx && binomial_coeff(v + 1, k) > idx);
-		return v;
-=======
 		return v = upper_bound(
 		           v, [&](const index_t& w) -> bool { return (binomial_coeff(w, k) <= idx); });
 	}
 
 	index_t get_edge_index(const index_t i, const index_t j) const {
 		return binomial_coeff(i, 2) + j;
->>>>>>> 5cca5966
 	}
 
 	template <typename OutputIterator>
@@ -513,11 +495,6 @@
 
 	class simplex_coboundary_enumerator;
 
-	void assemble_columns_to_reduce(std::vector<diameter_index_t>& simplices,
-	                                std::vector<diameter_index_t>& columns_to_reduce,
-	                                hash_map<index_t, index_t>& pivot_column_index, index_t dim);
-
-<<<<<<< HEAD
 	class simplex_boundary_enumerator {
 	private:
 		index_t idx_below, idx_above, v, k;
@@ -528,102 +505,92 @@
 		const binomial_coeff_table& binomial_coeff;
 		const index_t dim;
 		const ripser& parent;
-
+		
 	public:
 		simplex_boundary_enumerator(const diameter_entry_t _simplex, index_t _dim,
-		                            const ripser& _parent)
-		    : idx_below(get_index(_simplex)), idx_above(0), v(_parent.n - 1), k(_dim + 1),
-		      vertices(_dim + 1), simplex(_simplex), modulus(_parent.modulus), dist(_parent.dist),
-		      binomial_coeff(_parent.binomial_coeff), dim(_dim), parent(_parent) {
+									const ripser& _parent)
+		: idx_below(get_index(_simplex)), idx_above(0), v(_parent.n - 1), k(_dim + 1),
+		vertices(_dim + 1), simplex(_simplex), modulus(_parent.modulus), dist(_parent.dist),
+		binomial_coeff(_parent.binomial_coeff), dim(_dim), parent(_parent) {
 			parent.get_simplex_vertices(get_index(_simplex), _dim, parent.n, vertices.begin());
 		}
-
+		
 		bool has_next() {
 			parent.get_next_vertex(v, idx_below, k);
 			return (v != -1) && (binomial_coeff(v, k) <= idx_below);
 		}
-
+		
 		diameter_entry_t next() {
 			index_t face_index = idx_above - binomial_coeff(v, k) + idx_below;
-
+			
 			value_t face_diameter = parent.compute_diameter(face_index, dim - 1);
-
+			
 			coefficient_t face_coefficient =
-			    (k & 1 ? 1 : -1 + modulus) * get_coefficient(simplex) % modulus;
-
+			(k & 1 ? 1 : -1 + modulus) * get_coefficient(simplex) % modulus;
+			
 			idx_below -= binomial_coeff(v, k);
 			idx_above += binomial_coeff(v, k - 1);
-
+			
 			--v;
 			--k;
-
+			
 			return diameter_entry_t(face_diameter, face_index, face_coefficient);
 			;
 		}
 	};
-
-	void compute_barcodes();
-=======
+	
+	void assemble_columns_to_reduce(std::vector<diameter_index_t>& simplices,
+	                                std::vector<diameter_index_t>& columns_to_reduce,
+	                                hash_map<index_t, index_t>& pivot_column_index, index_t dim);
+
 	void compute_dim_0_pairs(std::vector<diameter_index_t>& edges,
 	                         std::vector<diameter_index_t>& columns_to_reduce) {
 		union_find dset(n);
->>>>>>> 5cca5966
 
 		edges = get_edges();
 
 		std::sort(edges.rbegin(), edges.rend(),
-		          greater_diameter_or_smaller_index<diameter_index_t>());
-
+				  greater_diameter_or_smaller_index<diameter_index_t>());
+		
 #ifdef PRINT_PERSISTENCE_PAIRS
-        std::cout << "persistence intervals in dim 0:" << std::endl;
-#endif
-        
-        std::vector<index_t> vertices_of_edge(2);
-        for (auto e : edges) {
-            vertices_of_edge.clear();
-            get_simplex_vertices(get_index(e), 1, n, std::back_inserter(vertices_of_edge));
-            index_t u = dset.find(vertices_of_edge[0]), v = dset.find(vertices_of_edge[1]);
-            
-            if (u != v) {
+		std::cout << "persistence intervals in dim 0:" << std::endl;
+#endif
+		
+		std::vector<index_t> vertices_of_edge(2);
+		for (auto e : edges) {
+			vertices_of_edge.clear();
+			get_simplex_vertices(get_index(e), 1, n, std::back_inserter(vertices_of_edge));
+			index_t u = dset.find(vertices_of_edge[0]), v = dset.find(vertices_of_edge[1]);
+			
+			if (u != v) {
 #ifdef PRINT_PERSISTENCE_PAIRS
-                if (get_diameter(e) != 0)
-                    std::cout << " [0," << get_diameter(e) << ")" << std::endl;
-#endif
-                std::cout << "{";
-                bool nonempty = false;
-                for (index_t w = 0; w < n; ++w)
-                    if (dset.find(w) == u) {
-                        if (nonempty) std::cout << ", "; nonempty = true;
-                        std::cout << "[" << w << "]";
+				if (get_diameter(e) != 0)
+					std::cout << " [0," << get_diameter(e) << "):  {[" << u << "]"
 #ifdef USE_COEFFICIENTS
-                        std::cout << ":" << 1;
-#endif
-                    }
-                std::cout << "}" << std::endl;
-                
-                
-                dset.link(u, v);
-            } else
-                columns_to_reduce.push_back(e);
-        }
-        std::reverse(columns_to_reduce.begin(), columns_to_reduce.end());
-        
+					<< (modulus != 2 ? ":1" : "")
+#endif
+					<< ", [" << v << "]"
+#ifdef USE_COEFFICIENTS
+					<< (modulus != 2 ? ":-1" : "")
+#endif
+					<< "}" << std::endl;
+				
+#endif
+				dset.link(u, v);
+			} else
+				columns_to_reduce.push_back(e);
+		}
+		std::reverse(columns_to_reduce.begin(), columns_to_reduce.end());
+		
 #ifdef PRINT_PERSISTENCE_PAIRS
-        for (index_t i = 0; i < n; ++i)
-            if (dset.find(i) == i) {
-                std::cout << " [0, )" << std::endl << std::flush;
-                std::cout << "{";
-                for (index_t w = 0; w < n; ++w) {
-                    if (w > 0) std::cout << ", ";
-                    std::cout << "[" << w << "]";
+		for (index_t i = 0; i < n; ++i)
+			if (dset.find(i) == i) std::cout << " [0, ):  {[" << i << "]"
 #ifdef USE_COEFFICIENTS
-                    std::cout << ":" << 1;
-#endif
-                }
-                std::cout << "}" << std::endl;
-#endif
-            }
-    }
+				<< ":1"
+#endif
+				<< "}" << std::endl;
+#endif
+	}
 
 
 	template <typename BoundaryEnumerator, typename Column, typename Iterator>
@@ -634,61 +601,8 @@
 #endif
 	                                              Column& working_coboundary, const index_t& dim,
 	                                              hash_map<index_t, index_t>& pivot_column_index,
-<<<<<<< HEAD
-	                                              bool& might_be_apparent_pair) {
-		for (auto it = column_begin; it != column_end; ++it) {
-			diameter_entry_t simplex = *it;
-			set_coefficient(simplex, get_coefficient(simplex) * factor_column_to_add % modulus);
-
-#ifdef ASSEMBLE_REDUCTION_MATRIX
-			working_reduction_column.push(simplex);
-#endif
-
-			coface_entries.clear();
-			BoundaryEnumerator cofaces(simplex, dim, *this);
-			while (cofaces.has_next()) {
-				diameter_entry_t coface = cofaces.next();
-				if (get_diameter(coface) <= threshold) {
-					coface_entries.push_back(coface);
-					if (might_be_apparent_pair && (get_diameter(simplex) == get_diameter(coface))) {
-						if (pivot_column_index.find(get_index(coface)) ==
-						    pivot_column_index.end()) {
-							return coface;
-						}
-						might_be_apparent_pair = false;
-					}
-				}
-=======
-	                                              bool& might_be_apparent_pair);
+												  bool& might_be_apparent_pair);
 	
-	template<typename Chain>
-	void print_chain(Chain cycle, index_t dim) {
-		diameter_entry_t e;
-		
-		std::cout << "{";
-		while (get_index(e = get_pivot(cycle, modulus)) != -1) {
-			vertices.resize(dim + 1);
-			get_simplex_vertices(get_index(e), dim, n,
-								 vertices.rbegin());
-			
-			std::cout << "[";
-			auto it = vertices.begin();
-			if (it != vertices.end()) {
-				std::cout << *it++;
-				while (it != vertices.end()) std::cout << "," << *it++;
->>>>>>> 5cca5966
-			}
-			std::cout << "]";
-#ifdef USE_COEFFICIENTS
-			if (modulus != 2) std::cout << ":" << normalize(get_coefficient(e), modulus);
-#endif
-			cycle.pop();
-			if (get_index(e = get_pivot(cycle, modulus)) != -1)
-				std::cout << ", ";
-		}
-		std::cout << "}" << std::endl;
-		
-	}
 	
 	template<typename Chain>
 	void print_chain(Chain& cycle, index_t dim) {
@@ -708,7 +622,7 @@
 			}
 			std::cout << "]";
 #ifdef USE_COEFFICIENTS
-			std::cout << ":" << normalize(get_coefficient(e), modulus);
+			if (modulus != 2) std::cout << ":" << normalize(get_coefficient(e), modulus);
 #endif
 			cycle.pop();
 			if (get_index(e = get_pivot(cycle, modulus)) != -1)
@@ -802,24 +716,18 @@
 					} else {
 #ifdef PRINT_PERSISTENCE_PAIRS
 						value_t death = get_diameter(pivot);
-						if (death > diameter * ratio) {
+						if (diameter > death * ratio) {
 #ifdef INDICATE_PROGRESS
 							std::cout << "\033[K";
 #endif
-<<<<<<< HEAD
 							auto cycle = working_coboundary;
-
-							if (cohomology || might_be_apparent_pair)
-								;
+							
+							if (cohomology)
+								;//std::cout << " [" << death << "," << diameter << ")" << std::endl;
 							else {
 								std::cout << " [" << death << "," << diameter << "):  ";
 								print_chain(cycle, dim - 1);
 							}
-=======
-//							std::cout << " [" << diameter << "," << death << ")" << std::endl << std::flush;
-							std::cout << " [" << diameter << "," << death << "):  ";
-							print_chain(working_reduction_column, dim);
->>>>>>> 5cca5966
 						}
 #endif
 						pivot_column_index.insert(
@@ -855,23 +763,13 @@
 					}
 				} else {
 #ifdef PRINT_PERSISTENCE_PAIRS
-<<<<<<< HEAD
-						auto cycle = working_reduction_column;
-
-						if (cohomology || might_be_apparent_pair)
-							;
-						else {
-							std::cout << " [" << diameter << ", ):  ";
-							print_chain(cycle, dim);
-						}
-=======
 #ifdef INDICATE_PROGRESS
 					std::cout << "\033[K";
 #endif
-//					std::cout << " [" << diameter << ", )" << std::endl << std::flush;
-					std::cout << " [" << diameter << ", ):  ";
-					print_chain(working_reduction_column, dim);
->>>>>>> 5cca5966
+                    if (!cohomology && !might_be_apparent_pair) {
+                        std::cout << " [" << diameter << ", ):  ";
+                        print_chain(working_coboundary, dim);
+                    }
 
 #endif
 					break;
@@ -886,24 +784,46 @@
 
 	std::vector<diameter_index_t> get_edges();
 
-	void compute_barcodes() {
-
+    
+    void compute_barcodes() {
+        
 		std::vector<diameter_index_t> simplices, columns_to_reduce;
-
+        
 		compute_dim_0_pairs(simplices, columns_to_reduce);
 
 		for (index_t dim = 1; dim <= dim_max; ++dim) {
-			hash_map<index_t, index_t> pivot_column_index;
-			pivot_column_index.reserve(columns_to_reduce.size());
-
-			compute_pairs(columns_to_reduce, pivot_column_index, dim);
-
-			if (dim < dim_max) {
-				assemble_columns_to_reduce(simplices, columns_to_reduce, pivot_column_index,
-				                           dim + 1);
-			}
-		}
-	}
+            hash_map<index_t, index_t> pivot_column_index;
+            pivot_column_index.reserve(columns_to_reduce.size());
+            
+            compute_pairs<simplex_coboundary_enumerator, greater_diameter_or_smaller_index<diameter_entry_t>>(columns_to_reduce, pivot_column_index, dim);
+            
+            std::vector<diameter_index_t> boundary_columns_to_reduce;
+            
+            for (auto it = pivot_column_index.begin(); it != pivot_column_index.end(); ++it) {
+                auto pair = *it;
+                
+                index_t pivot_row_index = pair.first;
+                boundary_columns_to_reduce.push_back(
+                                                     std::make_pair(compute_diameter(pivot_row_index, dim + 1), pivot_row_index));
+                
+                // TODO: essential indices missing (required for thresholding)
+            }
+            
+            std::sort(boundary_columns_to_reduce.rbegin(), boundary_columns_to_reduce.rend(),
+                      greater_diameter_or_smaller_index<diameter_index_t>());
+            
+            hash_map<index_t, index_t> boundary_pivot_column_index;
+            boundary_pivot_column_index.reserve(boundary_columns_to_reduce.size());
+            
+            compute_pairs<simplex_boundary_enumerator,
+            smaller_diameter_or_greater_index<diameter_entry_t>, false>(
+                                                                        boundary_columns_to_reduce, boundary_pivot_column_index, dim + 1);
+            
+            if (dim < dim_max) {
+                assemble_columns_to_reduce(simplices, columns_to_reduce, pivot_column_index, dim + 1);
+            }
+        }
+    }
 };
 
 template <> class ripser<compressed_lower_distance_matrix>::simplex_coboundary_enumerator {
@@ -946,24 +866,24 @@
 };
 
 template <typename DistanceMatrix>
-template <typename Column, typename Iterator>
+template <typename BoundaryEnumerator, typename Column, typename Iterator>
 diameter_entry_t ripser<DistanceMatrix>::add_coboundary_and_get_pivot(
-    Iterator column_begin, Iterator column_end, coefficient_t factor_column_to_add,
+																	  Iterator column_begin, Iterator column_end, coefficient_t factor_column_to_add,
 #ifdef ASSEMBLE_REDUCTION_MATRIX
-    Column& working_reduction_column,
-#endif
-    Column& working_coboundary, const index_t& dim, hash_map<index_t, index_t>& pivot_column_index,
-    bool& might_be_apparent_pair) {
+																	  Column& working_reduction_column,
+#endif
+																	  Column& working_coboundary, const index_t& dim, hash_map<index_t, index_t>& pivot_column_index,
+																	  bool& might_be_apparent_pair) {
 	for (auto it = column_begin; it != column_end; ++it) {
 		diameter_entry_t simplex = *it;
 		set_coefficient(simplex, get_coefficient(simplex) * factor_column_to_add % modulus);
-
+		
 #ifdef ASSEMBLE_REDUCTION_MATRIX
 		working_reduction_column.push(simplex);
 #endif
-
+		
 		coface_entries.clear();
-		simplex_coboundary_enumerator cofaces(simplex, dim, *this);
+		BoundaryEnumerator cofaces(simplex, dim, *this);
 		while (cofaces.has_next()) {
 			diameter_entry_t coface = cofaces.next();
 			if (get_diameter(coface) <= threshold) {
@@ -978,9 +898,10 @@
 		}
 		for (auto coface : coface_entries) working_coboundary.push(coface);
 	}
-
+	
 	return get_pivot(working_coboundary, modulus);
 }
+
 
 template <> class ripser<sparse_distance_matrix>::simplex_coboundary_enumerator {
 private:
@@ -1375,13 +1296,6 @@
 			size_t next_pos;
 			dim_max = std::stol(parameter, &next_pos);
 			if (next_pos != parameter.size()) print_usage_and_exit(-1);
-<<<<<<< HEAD
-//		} else if (arg == "--threshold") {
-//			std::string parameter = std::string(argv[++i]);
-//			size_t next_pos;
-//			threshold = std::stof(parameter, &next_pos);
-//			if (next_pos != parameter.size()) print_usage_and_exit(-1);
-=======
 		} else if (arg == "--threshold") {
 			std::string parameter = std::string(argv[++i]);
 			size_t next_pos;
@@ -1392,7 +1306,6 @@
 			size_t next_pos;
 			ratio = std::stof(parameter, &next_pos);
 			if (next_pos != parameter.size()) print_usage_and_exit(-1);
->>>>>>> 5cca5966
 		} else if (arg == "--format") {
 			std::string parameter = std::string(argv[++i]);
 			if (parameter == "lower-distance")
@@ -1437,8 +1350,8 @@
 		          << dist.num_edges << "/" << (dist.size() * (dist.size() - 1)) / 2 << " entries"
 		          << std::endl;
 
-		ripser<sparse_distance_matrix>(std::move(dist), dim_max, threshold, ratio, modulus)
-		    .compute_barcodes();
+//		ripser<sparse_distance_matrix>(std::move(dist), dim_max, threshold, ratio, modulus)
+//		    .compute_barcodes();
 	} else {
 
 		compressed_lower_distance_matrix dist =
@@ -1462,104 +1375,11 @@
 		for (auto d : dist.distances) {
 			min = std::min(min, d);
 			max = std::max(max, d);
-<<<<<<< HEAD
-		} else {
-			threshold = std::min(threshold, std::numeric_limits<value_t>::max());
-		}
-	}
-
-	std::cout << "value range: [" << min << "," << max << "]" << std::endl;
-
-	ripser(std::move(dist), dim_max, threshold, modulus).compute_barcodes();
-}
-
-void ripser::compute_barcodes() {
-
-	std::vector<diameter_index_t> columns_to_reduce;
-
-	{
-		union_find dset(n);
-		std::vector<diameter_index_t> edges;
-		for (index_t index = binomial_coeff(n, 2); index-- > 0;) {
-			value_t diameter = compute_diameter(index, 1);
-			if (diameter <= threshold) edges.push_back(std::make_pair(diameter, index));
-		}
-		std::sort(edges.rbegin(), edges.rend(),
-		          greater_diameter_or_smaller_index<diameter_index_t>());
-
-#ifdef PRINT_PERSISTENCE_PAIRS
-		std::cout << "persistence intervals in dim 0:" << std::endl;
-#endif
-
-		std::vector<index_t> vertices_of_edge(2);
-		for (auto e : edges) {
-			vertices_of_edge.clear();
-			get_simplex_vertices(get_index(e), 1, n, std::back_inserter(vertices_of_edge));
-			index_t u = dset.find(vertices_of_edge[0]), v = dset.find(vertices_of_edge[1]);
-
-			if (u != v) {
-#ifdef PRINT_PERSISTENCE_PAIRS
-				if (get_diameter(e) != 0)
-					std::cout << " [0," << get_diameter(e) << "):  {[" << u << "]"
-#ifdef USE_COEFFICIENTS
-					<< ":1"
-#endif
-					<< ", [" << v << "]"
-#ifdef USE_COEFFICIENTS
-					<< ":-1"
-#endif
-					<< "}" << std::endl;
-
-#endif
-				dset.link(u, v);
-			} else
-				columns_to_reduce.push_back(e);
-=======
 			max_finite =
 			    d != std::numeric_limits<value_t>::infinity() ? std::max(max, d) : max_finite;
 			if (d <= threshold) ++num_edges;
->>>>>>> 5cca5966
-		}
-
-<<<<<<< HEAD
-#ifdef PRINT_PERSISTENCE_PAIRS
-		for (index_t i = 0; i < n; ++i)
-			if (dset.find(i) == i) std::cout << " [0, ):  {[" << i << "]"
-#ifdef USE_COEFFICIENTS
-				<< ":1"
-#endif
-				<< "}" << std::endl;
-#endif
-	}
-
-	for (index_t dim = 1; dim <= dim_max; ++dim) {
-		hash_map<index_t, index_t> pivot_column_index;
-		pivot_column_index.reserve(columns_to_reduce.size());
-
-		compute_pairs<simplex_coboundary_enumerator, greater_diameter_or_smaller_index<diameter_entry_t>>(columns_to_reduce, pivot_column_index, dim);
-
-		std::vector<diameter_index_t> boundary_columns_to_reduce;
-
-		for (auto it = pivot_column_index.begin(); it != pivot_column_index.end(); ++it) {
-			auto pair = *it;
-
-			index_t pivot_row_index = pair.first;
-			boundary_columns_to_reduce.push_back(
-			    std::make_pair(compute_diameter(pivot_row_index, dim + 1), pivot_row_index));
-
-			// TODO: essential indices missing (required for thresholding)
-		}
-
-		std::sort(boundary_columns_to_reduce.rbegin(), boundary_columns_to_reduce.rend(),
-		          greater_diameter_or_smaller_index<diameter_index_t>());
-
-		hash_map<index_t, index_t> boundary_pivot_column_index;
-		boundary_pivot_column_index.reserve(boundary_columns_to_reduce.size());
-
-		compute_pairs<simplex_boundary_enumerator,
-		              smaller_diameter_or_greater_index<diameter_entry_t>, false>(
-		    boundary_columns_to_reduce, boundary_pivot_column_index, dim + 1);
-=======
+		}
+
 		std::cout << "value range: [" << min << "," << max_finite << "]" << std::endl;
 
 		if (threshold >= max) {
@@ -1571,11 +1391,10 @@
 			std::cout << "sparse distance matrix with " << dist.size() << " points and "
 			          << num_edges << "/" << (dist.size() * dist.size() - 1) / 2 << " entries"
 			          << std::endl;
->>>>>>> 5cca5966
-
-			ripser<sparse_distance_matrix>(sparse_distance_matrix(std::move(dist), threshold),
-			                               dim_max, threshold, ratio, modulus)
-			    .compute_barcodes();
+
+//			ripser<sparse_distance_matrix>(sparse_distance_matrix(std::move(dist), threshold),
+//			                               dim_max, threshold, ratio, modulus)
+//			    .compute_barcodes();
 		}
 	}
 }