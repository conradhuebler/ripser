--- conflicted
+++ resolved
@@ -100,7 +100,7 @@
 }
 
 index_t get_next_vertex(index_t& v, const index_t idx, const index_t k, const binomial_coeff_table& binomial_coeff) {
-	if (binomial_coeff(v, k) > idx) {
+	if ((v != -1) && (binomial_coeff(v, k) > idx)) {
 		index_t count = v;
 		while (count > 0) {
 			index_t i = v;
@@ -113,8 +113,8 @@
 				count = step;
 		}
 	}
-	assert(binomial_coeff(v, k) <= idx);
-	assert(binomial_coeff(v + 1, k) > idx);
+//	assert(binomial_coeff(v, k) <= idx);
+//	assert(binomial_coeff(v + 1, k) > idx);
 	return v;
 }
 
@@ -298,42 +298,45 @@
 	}
 };
 
-class simplex_boundary_enumerator {
+template <class DistanceMatrix> class simplex_boundary_enumerator {
 private:
-	index_t idx_below, idx_above, dim, v, k;
+	index_t idx_below, idx_above, v, k;
+	std::vector<index_t> vertices;
+	const diameter_entry_t simplex;
+	const coefficient_t modulus;
+	const DistanceMatrix& dist;
 	const binomial_coeff_table& binomial_coeff;
-
-public:
-	simplex_boundary_enumerator(index_t _idx, index_t _dim, index_t _n, const binomial_coeff_table& _binomial_coeff)
-	    : idx_below(_idx), idx_above(0), dim(_dim), k(dim + 1), v(_n - 1), binomial_coeff(_binomial_coeff) {}
+	const rips_filtration_comparator<decltype(dist)> comp;
+
+public:
+	simplex_boundary_enumerator(const diameter_entry_t _simplex, index_t _dim, index_t _n,
+								const coefficient_t _modulus, const DistanceMatrix& _dist,
+								const binomial_coeff_table& _binomial_coeff)
+	: simplex(_simplex), idx_below(get_index(_simplex)), idx_above(0), v(_n - 1), k(_dim + 1), modulus(_modulus),
+	binomial_coeff(_binomial_coeff), dist(_dist), vertices(_dim + 1), comp(dist, _dim - 1, binomial_coeff) {
+		get_simplex_vertices(get_index(_simplex), _dim, _n, binomial_coeff, vertices.begin());
+	}
 
 	bool has_next() {
-		if ((v != -1) && (binomial_coeff(v, k) > idx_below)) {
-			index_t count = v;
-			while (count > 0) {
-				index_t i = v;
-				index_t step = count >> 1;
-				i -= step;
-				if (binomial_coeff(i, k) > idx_below) {
-					v = --i;
-					count -= step + 1;
-				} else
-					count = step;
-			}
-		}
-
+		get_next_vertex(v, idx_below, k, binomial_coeff);
 		return (v != -1) && (binomial_coeff(v, k) <= idx_below);
 	}
 
-	std::pair<entry_t, index_t> next() {
-		auto result = std::make_pair(make_entry(idx_above - binomial_coeff(v, k) + idx_below, k & 1 ? 1 : -1), v);
+	diameter_entry_t next() {
+		index_t face_index = idx_above - binomial_coeff(v, k) + idx_below;
+		
+		value_t face_diameter = comp.diameter(face_index);
+												
+		coefficient_t face_coefficient = (k & 1 ? 1 : -1 + modulus) * get_coefficient(simplex) % modulus;
 
 		idx_below -= binomial_coeff(v, k);
 		idx_above += binomial_coeff(v, k - 1);
 
 		--v;
 		--k;
-		return result;
+		
+		return diameter_entry_t(face_diameter, face_index, face_coefficient);
+;
 	}
 };
 
@@ -654,28 +657,7 @@
 #endif
 
 				coface_entries.clear();
-<<<<<<< HEAD
-				BoundaryEnumerator cofaces(get_index(simplex), dim, n, binomial_coeff);
-				while (cofaces.has_next()) {
-					auto coface_descriptor = cofaces.next();
-					entry_t coface = coface_descriptor.first;
-					index_t coface_index = get_index(coface);
-					value_t coface_diameter = comp.diameter(coface_index);
-
-					if (coface_diameter <= threshold) {
-						coefficient_t coface_coefficient =
-						    (get_coefficient(coface) + modulus) * simplex_coefficient % modulus;
-						assert(coface_coefficient >= 0);
-
-						diameter_entry_t coface_entry =
-						    make_diameter_entry(coface_diameter, coface_index, coface_coefficient);
-						coface_entries.push_back(coface_entry);
-
-						if (might_be_apparent_pair && (get_diameter(simplex) == coface_diameter)) {
-							if (pivot_column_index.find(coface_index) == pivot_column_index.end()) {
-								pivot = coface_entry;
-=======
-				simplex_coboundary_enumerator<decltype(dist)> cofaces(simplex, dim, n, modulus, dist, binomial_coeff);
+				BoundaryEnumerator cofaces(simplex, dim, n, modulus, dist, binomial_coeff);
 				while (cofaces.has_next()) {
 					diameter_entry_t coface = cofaces.next();
 					if (get_diameter(coface) <= threshold) {
@@ -683,7 +665,6 @@
 						if (might_be_apparent_pair && (get_diameter(simplex) == get_diameter(coface))) {
 							if (pivot_column_index.find(get_index(coface)) == pivot_column_index.end()) {
 								pivot = coface;
->>>>>>> ac9f41f3
 								goto found_persistence_pair;
 							}
 							might_be_apparent_pair = false;
@@ -1043,9 +1024,8 @@
 		hash_map<index_t, index_t> pivot_column_index;
 		pivot_column_index.reserve(columns_to_reduce.size());
 
-<<<<<<< HEAD
-		compute_pairs<simplex_coboundary_enumerator, greater_diameter_or_smaller_index<diameter_entry_t>>(columns_to_reduce, pivot_column_index, dist, comp, comp_prev, dim, n, threshold, modulus,
-		              multiplicative_inverse, binomial_coeff);
+		compute_pairs<simplex_coboundary_enumerator<decltype(dist)>, greater_diameter_or_smaller_index<diameter_entry_t>>(columns_to_reduce, pivot_column_index, dim, n, threshold, modulus,
+		              multiplicative_inverse, dist, comp, comp_prev, binomial_coeff);
 		
 		std::vector<diameter_index_t> boundary_columns_to_reduce;
 
@@ -1069,13 +1049,9 @@
 		hash_map<index_t, index_t> boundary_pivot_column_index;
 		boundary_pivot_column_index.reserve(boundary_columns_to_reduce.size());
 
-		compute_pairs<simplex_boundary_enumerator, smaller_diameter_or_greater_index<diameter_entry_t>, false>(boundary_columns_to_reduce, boundary_pivot_column_index, dist, comp_prev, comp, dim + 1, n, threshold, modulus,
-		              multiplicative_inverse, binomial_coeff);
+		compute_pairs<simplex_boundary_enumerator<decltype(dist)>, smaller_diameter_or_greater_index<diameter_entry_t>, false>(boundary_columns_to_reduce, boundary_pivot_column_index, dim + 1, n, threshold, modulus,
+		              multiplicative_inverse, dist, comp_prev, comp, binomial_coeff);
 	
-=======
-		compute_pairs(columns_to_reduce, pivot_column_index, dim, n, threshold, modulus, multiplicative_inverse, dist,
-		              comp, comp_prev, binomial_coeff);
->>>>>>> ac9f41f3
 
 		if (dim < dim_max) {
 			assemble_columns_to_reduce(columns_to_reduce, pivot_column_index, comp, dim, n, threshold, binomial_coeff);
