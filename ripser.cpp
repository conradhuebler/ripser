/*  Ripser: a lean C++ code for the computation of Vietoris-Rips persistence barcodes

    Copyright 2015-2016 Ulrich Bauer.

    This program is free software: you can redistribute it and/or modify
    it under the terms of the GNU General Public License as published by
    the Free Software Foundation, either version 3 of the License, or
    (at your option) any later version.

    This program is distributed in the hope that it will be useful,
    but WITHOUT ANY WARRANTY; without even the implied warranty of
    MERCHANTABILITY or FITNESS FOR A PARTICULAR PURPOSE.  See the
    GNU General Public License for more details.

    You should have received a copy of the GNU General Public License
    along with this program.  If not, see <http://www.gnu.org/licenses/>. */

//#define ASSEMBLE_REDUCTION_MATRIX
//#define USE_COEFFICIENTS

//#define INDICATE_PROGRESS
#define PRINT_PERSISTENCE_PAIRS

//#define USE_GOOGLE_HASHMAP

#include <algorithm>
#include <cassert>
#include <cmath>
#include <fstream>
#include <iostream>
#include <numeric>
#include <queue>
#include <sstream>
#include <unordered_map>

#ifdef USE_GOOGLE_HASHMAP
#include <sparsehash/sparse_hash_map>
template <class Key, class T> class hash_map : public google::sparse_hash_map<Key, T> {
public:
	inline void reserve(size_t hint) { this->resize(hint); }
};
#else
template <class Key, class T> class hash_map : public std::unordered_map<Key, T> {};
#endif

typedef float value_t;
// typedef uint16_t value_t;

typedef int64_t index_t;
typedef int16_t coefficient_t;

class binomial_coeff_table {
	std::vector<std::vector<index_t>> B;
	index_t n_max, k_max;

public:
	binomial_coeff_table(index_t n, index_t k) {
		n_max = n;
		k_max = k;

		B.resize(n + 1);
		for (index_t i = 0; i <= n; i++) {
			B[i].resize(k + 1);
			for (index_t j = 0; j <= std::min(i, k); j++) {
				if (j == 0 || j == i)
					B[i][j] = 1;
				else
					B[i][j] = B[i - 1][j - 1] + B[i - 1][j];
			}
		}
	}

	index_t operator()(index_t n, index_t k) const {
		assert(n <= n_max);
		assert(k <= k_max);
		return B[n][k];
	}
};

bool is_prime(const coefficient_t n) {
	if (!(n & 1) || n < 2) return n == 2;
	for (coefficient_t p = 3, q = n / p, r = n % p; p <= q; p += 2, q = n / p, r = n % p)
		if (!r) return false;
	return true;
}

std::vector<coefficient_t> multiplicative_inverse_vector(const coefficient_t m) {
	std::vector<coefficient_t> inverse(m);
	inverse[1] = 1;
	// m = a * (m / a) + m % a
	// Multipying with inverse(a) * inverse(m % a):
	// 0 = inverse(m % a) * (m / a)  + inverse(a)  (mod m)
	for (coefficient_t a = 2; a < m; ++a) inverse[a] = m - (inverse[m % a] * (m / a)) % m;
	return inverse;
}

template <typename OutputIterator>
OutputIterator get_simplex_vertices(index_t idx, const index_t dim, index_t n,
                                    const binomial_coeff_table& binomial_coeff, OutputIterator out) {
	--n;

	for (index_t k = dim + 1; k > 0; --k) {
		if (binomial_coeff(n, k) > idx) {
			index_t count = n;
			while (count > 0) {
				index_t i = n;
				index_t step = count >> 1;
				i -= step;
				if (binomial_coeff(i, k) > idx) {
					n = --i;
					count -= step + 1;
				} else
					count = step;
			}
		}
		assert(binomial_coeff(n, k) <= idx);
		assert(binomial_coeff(n + 1, k) > idx);

		*out++ = n;
		idx -= binomial_coeff(n, k);
	}

	return out;
}

std::vector<index_t> vertices_of_simplex(const index_t simplex_index, const index_t dim, const index_t n,
                                         const binomial_coeff_table& binomial_coeff) {
	std::vector<index_t> vertices;
	get_simplex_vertices(simplex_index, dim, n, binomial_coeff, std::back_inserter(vertices));
	return vertices;
}

#ifdef USE_COEFFICIENTS
struct entry_t {
	index_t index : 8 * (sizeof(index_t) - sizeof(coefficient_t));
	coefficient_t coefficient;
	entry_t(index_t _index, coefficient_t _coefficient) : index(_index), coefficient(_coefficient) {}
	entry_t(index_t _index) : index(_index), coefficient(1) {}
	entry_t() : index(0), coefficient(1) {}
} __attribute__((packed));

static_assert(sizeof(entry_t) == sizeof(index_t), "size of entry_t is not the same as index_t");

entry_t make_entry(index_t _index, coefficient_t _coefficient) { return entry_t(_index, _coefficient); }
index_t get_index(entry_t e) { return e.index; }
index_t get_coefficient(entry_t e) { return e.coefficient; }
void set_coefficient(entry_t& e, const coefficient_t c) { e.coefficient = c; }

bool operator==(const entry_t& e1, const entry_t& e2) {
	return get_index(e1) == get_index(e2) && get_coefficient(e1) == get_coefficient(e2);
}

std::ostream& operator<<(std::ostream& stream, const entry_t& e) {
	stream << get_index(e) << ":" << get_coefficient(e);
	return stream;
}

#else

typedef index_t entry_t;
const index_t get_index(entry_t i) { return i; }
index_t get_coefficient(entry_t i) { return 1; }
entry_t make_entry(index_t _index, coefficient_t _value) { return entry_t(_index); }
void set_coefficient(index_t& e, const coefficient_t c) { e = c; }

#endif

const entry_t& get_entry(const entry_t& e) { return e; }

template <typename Entry> struct smaller_index {
	bool operator()(const Entry& a, const Entry& b) { return get_index(a) < get_index(b); }
};

typedef std::pair<value_t, index_t> diameter_index_t;
value_t get_diameter(diameter_index_t i) { return i.first; }
index_t get_index(diameter_index_t i) { return i.second; }

class diameter_entry_t : public std::pair<value_t, entry_t> {
public:
	diameter_entry_t(std::pair<value_t, entry_t> p) : std::pair<value_t, entry_t>(p) {}
	diameter_entry_t(entry_t e) : std::pair<value_t, entry_t>(0, e) {}
	diameter_entry_t() : diameter_entry_t(0) {}
};

const entry_t& get_entry(const diameter_entry_t& p) { return p.second; }
entry_t& get_entry(diameter_entry_t& p) { return p.second; }
const index_t get_index(const diameter_entry_t& p) { return get_index(get_entry(p)); }
const coefficient_t get_coefficient(const diameter_entry_t& p) { return get_coefficient(get_entry(p)); }
const value_t& get_diameter(const diameter_entry_t& p) { return p.first; }
void set_coefficient(diameter_entry_t& p, const coefficient_t c) { set_coefficient(get_entry(p), c); }
diameter_entry_t make_diameter_entry(value_t _diameter, index_t _index, coefficient_t _coefficient) {
	return std::make_pair(_diameter, make_entry(_index, _coefficient));
}
diameter_entry_t make_diameter_entry(diameter_index_t _diameter_index, coefficient_t _coefficient) {
	return std::make_pair(get_diameter(_diameter_index), make_entry(get_index(_diameter_index), _coefficient));
}

template <typename Entry> struct greater_diameter_or_smaller_index {
	bool operator()(const Entry& a, const Entry& b) {
		return (get_diameter(a) > get_diameter(b)) ||
		       ((get_diameter(a) == get_diameter(b)) && (get_index(a) < get_index(b)));
	}
};

template <typename DistanceMatrix> class rips_filtration_comparator {
public:
	const DistanceMatrix& dist;
	const index_t dim;

private:
	mutable std::vector<index_t> vertices;
	const binomial_coeff_table& binomial_coeff;

public:
	rips_filtration_comparator(const DistanceMatrix& _dist, const index_t _dim,
	                           const binomial_coeff_table& _binomial_coeff)
	    : dist(_dist), dim(_dim), vertices(_dim + 1), binomial_coeff(_binomial_coeff){};

	value_t diameter(const index_t index) const {
		value_t diam = 0;
		get_simplex_vertices(index, dim, dist.size(), binomial_coeff, vertices.begin());

		for (index_t i = 0; i <= dim; ++i)
			for (index_t j = 0; j < i; ++j) { diam = std::max(diam, dist(vertices[i], vertices[j])); }
		return diam;
	}

	bool operator()(const index_t a, const index_t b) const {
		assert(a < binomial_coeff(dist.size(), dim + 1));
		assert(b < binomial_coeff(dist.size(), dim + 1));

		return greater_diameter_or_smaller_index<diameter_index_t>()(diameter_index_t(diameter(a), a),
		                                                             diameter_index_t(diameter(b), b));
	}

	template <typename Entry> bool operator()(const Entry& a, const Entry& b) const {
		return operator()(get_index(a), get_index(b));
	}
};

class simplex_coboundary_enumerator {
private:
	index_t idx_below, idx_above, v, k;
	const binomial_coeff_table& binomial_coeff;

public:
	simplex_coboundary_enumerator(index_t _idx, index_t _dim, index_t _n, const binomial_coeff_table& _binomial_coeff)
	    : idx_below(_idx), idx_above(0), v(_n - 1), k(_dim + 1), binomial_coeff(_binomial_coeff) {}

	bool has_next() {
		while ((v != -1) && (binomial_coeff(v, k) <= idx_below)) {
			idx_below -= binomial_coeff(v, k);
			idx_above += binomial_coeff(v, k + 1);

			--v;
			--k;
			assert(k != -1);
		}
		return v != -1;
	}

	std::pair<entry_t, index_t> next() {
		auto result = std::make_pair(make_entry(idx_above + binomial_coeff(v, k + 1) + idx_below, k & 1 ? -1 : 1), v);
<<<<<<< HEAD
		--v;
		return result;
	}
};

class simplex_boundary_enumerator {
private:
	index_t idx_below, idx_above, dim, v, k;
	const binomial_coeff_table& binomial_coeff;

public:
	simplex_boundary_enumerator(index_t _idx, index_t _dim, index_t _n, const binomial_coeff_table& _binomial_coeff)
	    : idx_below(_idx), idx_above(0), dim(_dim), k(dim + 1), v(_n - 1), binomial_coeff(_binomial_coeff) {}

	bool has_next() {
		if ((v != -1) && (binomial_coeff(v, k) > idx_below)) {
			index_t count = v;
			while (count > 0) {
				index_t i = v;
				index_t step = count >> 1;
				i -= step;
				if (binomial_coeff(i, k) > idx_below) {
					v = --i;
					count -= step + 1;
				} else
					count = step;
			}
		}

		return (v != -1) && (binomial_coeff(v, k) <= idx_below);
	}

	std::pair<entry_t, index_t> next() {
		auto result = std::make_pair(make_entry(idx_above - binomial_coeff(v, k) + idx_below, k & 1 ? 1 : -1), v);

		idx_below -= binomial_coeff(v, k);
		idx_above += binomial_coeff(v, k - 1);

=======
>>>>>>> 970b3030
		--v;
		--k;
		return result;
	}
};

enum compressed_matrix_layout { LOWER_TRIANGULAR, UPPER_TRIANGULAR };

template <compressed_matrix_layout Layout> class compressed_distance_matrix {
public:
	std::vector<value_t> distances;
	std::vector<value_t*> rows;

	void init_rows();

	compressed_distance_matrix(std::vector<value_t>&& _distances)
	    : distances(_distances), rows((1 + std::sqrt(1 + 8 * distances.size())) / 2) {
		assert(distances.size() == size() * (size() - 1) / 2);
		init_rows();
	}

	template <typename DistanceMatrix>
	compressed_distance_matrix(const DistanceMatrix& mat)
	    : distances(mat.size() * (mat.size() - 1) / 2), rows(mat.size()) {
		init_rows();

		for (index_t i = 1; i < size(); ++i)
			for (index_t j = 0; j < i; ++j) rows[i][j] = mat(i, j);
	}

	value_t operator()(const index_t i, const index_t j) const;

	size_t size() const { return rows.size(); }
};

template <> void compressed_distance_matrix<LOWER_TRIANGULAR>::init_rows() {
	value_t* pointer = &distances[0];
	for (index_t i = 1; i < size(); ++i) {
		rows[i] = pointer;
		pointer += i;
	}
}

template <> void compressed_distance_matrix<UPPER_TRIANGULAR>::init_rows() {
	value_t* pointer = &distances[0] - 1;
	for (index_t i = 0; i < size() - 1; ++i) {
		rows[i] = pointer;
		pointer += size() - i - 2;
	}
}

template <> value_t compressed_distance_matrix<UPPER_TRIANGULAR>::operator()(index_t i, index_t j) const {
	if (i > j) std::swap(i, j);
	return i == j ? 0 : rows[i][j];
}

template <> value_t compressed_distance_matrix<LOWER_TRIANGULAR>::operator()(index_t i, index_t j) const {
	if (i > j) std::swap(i, j);
	return i == j ? 0 : rows[j][i];
}

typedef compressed_distance_matrix<LOWER_TRIANGULAR> compressed_lower_distance_matrix;
typedef compressed_distance_matrix<UPPER_TRIANGULAR> compressed_upper_distance_matrix;

class euclidean_distance_matrix {
public:
	std::vector<std::vector<value_t>> points;

	euclidean_distance_matrix(std::vector<std::vector<value_t>>&& _points) : points(_points) {}

	value_t operator()(const index_t i, const index_t j) const {
		return std::sqrt(std::inner_product(points[i].begin(), points[i].end(), points[j].begin(), value_t(),
		                                    std::plus<value_t>(),
		                                    [](value_t u, value_t v) { return (u - v) * (u - v); }));
	}

	size_t size() const { return points.size(); }
};

class union_find {
	std::vector<index_t> parent;
	std::vector<uint8_t> rank;

public:
	union_find(index_t n) : parent(n), rank(n, 0) {
		for (index_t i = 0; i < n; ++i) parent[i] = i;
	}

	index_t find(index_t x) {
		index_t y = x, z = parent[y];
		while (z != y) {
			y = z;
			z = parent[y];
		}
		y = parent[x];
		while (z != y) {
			parent[x] = z;
			x = y;
			y = parent[x];
		}
		return z;
	}
	void link(index_t x, index_t y) {
		x = find(x);
		y = find(y);
		if (x == y) return;
		if (rank[x] > rank[y])
			parent[y] = x;
		else {
			parent[x] = y;
			if (rank[x] == rank[y]) ++rank[y];
		}
	}
};

template <typename Heap> diameter_entry_t pop_pivot(Heap& column, coefficient_t modulus) {
	if (column.empty())
		return diameter_entry_t(-1);
	else {
		auto pivot = column.top();

#ifdef USE_COEFFICIENTS
		coefficient_t coefficient = 0;
		do {
			coefficient = (coefficient + get_coefficient(column.top())) % modulus;
			column.pop();

			if (coefficient == 0) {
				if (column.empty())
					return diameter_entry_t(-1);
				else
					pivot = column.top();
			}
		} while (!column.empty() && get_index(column.top()) == get_index(pivot));
		if (get_index(pivot) != -1) { set_coefficient(pivot, coefficient); }
#else
		column.pop();
		while (!column.empty() && get_index(column.top()) == get_index(pivot)) {
			column.pop();
			if (column.empty())
				return diameter_entry_t(-1);
			else {
				pivot = column.top();
				column.pop();
			}
		}
#endif
		return pivot;
	}
}

template <typename Heap> diameter_entry_t get_pivot(Heap& column, coefficient_t modulus) {
	diameter_entry_t result = pop_pivot(column, modulus);
	if (get_index(result) != -1) column.push(result);
	return result;
}

template <typename ValueType> class compressed_sparse_matrix {
	std::vector<size_t> bounds;
	std::vector<ValueType> entries;

public:
	size_t size() const { return bounds.size(); }

	typename std::vector<ValueType>::const_iterator cbegin(size_t index) const {
		assert(index < size());
		return index == 0 ? entries.cbegin() : entries.cbegin() + bounds[index - 1];
	}

	typename std::vector<ValueType>::const_iterator cend(size_t index) const {
		assert(index < size());
		return entries.cbegin() + bounds[index];
	}

	template <typename Iterator> void append_column(Iterator begin, Iterator end) {
		for (Iterator it = begin; it != end; ++it) { entries.push_back(*it); }
		bounds.push_back(entries.size());
	}

	void append_column() { bounds.push_back(entries.size()); }

	void push_back(ValueType e) {
		assert(0 < size());
		entries.push_back(e);
		++bounds.back();
	}

	void pop_back() {
		assert(0 < size());
		entries.pop_back();
		--bounds.back();
	}

	template <typename Collection> void append_column(const Collection collection) {
		append_column(collection.cbegin(), collection.cend());
	}
};

template <typename Heap> void push_entry(Heap& column, index_t i, coefficient_t c, value_t diameter) {
	entry_t e = make_entry(i, c);
	column.push(std::make_pair(diameter, e));
}

template <typename Comparator>
void assemble_columns_to_reduce(std::vector<diameter_index_t>& columns_to_reduce,
                                hash_map<index_t, index_t>& pivot_column_index, const Comparator& comp, index_t dim,
                                index_t n, value_t threshold, const binomial_coeff_table& binomial_coeff) {
	index_t num_simplices = binomial_coeff(n, dim + 2);

	columns_to_reduce.clear();

#ifdef INDICATE_PROGRESS
	std::cout << "\033[K"
	          << "assembling " << num_simplices << " columns" << std::flush << "\r";
#endif

	for (index_t index = 0; index < num_simplices; ++index) {
		if (pivot_column_index.find(index) == pivot_column_index.end()) {
			value_t diameter = comp.diameter(index);
			if (diameter <= threshold) columns_to_reduce.push_back(std::make_pair(diameter, index));
		}
	}

#ifdef INDICATE_PROGRESS
	std::cout << "\033[K"
	          << "sorting " << num_simplices << " columns" << std::flush << "\r";
#endif

	std::sort(columns_to_reduce.begin(), columns_to_reduce.end(),
	          greater_diameter_or_smaller_index<diameter_index_t>());
#ifdef INDICATE_PROGRESS
	std::cout << "\033[K";
#endif
}

template <typename DistanceMatrix, typename ComparatorCofaces, typename Comparator>
void compute_pairs(std::vector<diameter_index_t>& columns_to_reduce, hash_map<index_t, index_t>& pivot_column_index,
                   const DistanceMatrix& dist, const ComparatorCofaces& comp, const Comparator& comp_prev, index_t dim,
                   index_t n, value_t threshold, coefficient_t modulus,
                   const std::vector<coefficient_t>& multiplicative_inverse,
                   const binomial_coeff_table& binomial_coeff) {

#ifdef PRINT_PERSISTENCE_PAIRS
	std::cout << "persistence intervals in dim " << dim << ":" << std::endl;
#endif

#ifdef ASSEMBLE_REDUCTION_MATRIX
	compressed_sparse_matrix<diameter_entry_t> reduction_matrix;
#else
#ifdef USE_COEFFICIENTS
	std::vector<diameter_entry_t> reduction_coefficients;
#endif
#endif

	std::vector<diameter_entry_t> coface_entries;
	std::vector<index_t> vertices;

	for (index_t i = 0; i < columns_to_reduce.size(); ++i) {
		auto column_to_reduce = columns_to_reduce[i];

#ifdef ASSEMBLE_REDUCTION_MATRIX
		std::priority_queue<diameter_entry_t, std::vector<diameter_entry_t>, smaller_index<diameter_entry_t>>
		    reduction_column;
#endif

		std::priority_queue<diameter_entry_t, std::vector<diameter_entry_t>,
		                    greater_diameter_or_smaller_index<diameter_entry_t>>
		    working_coboundary;

		value_t diameter = get_diameter(column_to_reduce);

#ifdef INDICATE_PROGRESS
		if ((i + 1) % 1000 == 0)
			std::cout << "\033[K"
			          << "reducing column " << i + 1 << "/" << columns_to_reduce.size() << " (diameter " << diameter
			          << ")" << std::flush << "\r";
#endif

		index_t j = i;

		// start with a dummy pivot entry with coefficient -1 in order to initialize
		// working_coboundary with the coboundary of the simplex with index column_to_reduce
		diameter_entry_t pivot = make_diameter_entry(0, -1, -1 + modulus);

#ifdef ASSEMBLE_REDUCTION_MATRIX
		// initialize reduction_matrix as identity matrix
		reduction_matrix.append_column();
		reduction_matrix.push_back(make_diameter_entry(column_to_reduce, 1));
#else
#ifdef USE_COEFFICIENTS
		reduction_coefficients.push_back(make_diameter_entry(column_to_reduce, 1));
#endif
#endif

		bool might_be_apparent_pair = (i == j);

		do {
			const coefficient_t factor = modulus - get_coefficient(pivot);

#ifdef ASSEMBLE_REDUCTION_MATRIX
			for (auto it = reduction_matrix.cbegin(j); it != reduction_matrix.cend(j); ++it)
#endif
			{
#ifdef ASSEMBLE_REDUCTION_MATRIX
				const auto& simplex = *it;
#else
#ifdef USE_COEFFICIENTS
				const auto& simplex = reduction_coefficients[j];
#else
				const auto& simplex = columns_to_reduce[j];
#endif
#endif

				coefficient_t simplex_coefficient = get_coefficient(simplex) * factor % modulus;

#ifdef ASSEMBLE_REDUCTION_MATRIX
				reduction_column.push(
				    make_diameter_entry(get_diameter(simplex), get_index(simplex), simplex_coefficient));
#endif

				vertices.clear();
				get_simplex_vertices(get_index(simplex), dim, n, binomial_coeff, std::back_inserter(vertices));

				coface_entries.clear();
				simplex_coboundary_enumerator cofaces(get_index(simplex), dim, n, binomial_coeff);
				while (cofaces.has_next()) {
					auto coface_descriptor = cofaces.next();
					entry_t coface = coface_descriptor.first;
					index_t covertex = coface_descriptor.second;
					index_t coface_index = get_index(coface);
					value_t coface_diameter = get_diameter(simplex);
					for (index_t v : vertices) { coface_diameter = std::max(coface_diameter, dist(v, covertex)); }
					assert(comp.diameter(coface_index) == coface_diameter);

					if (coface_diameter <= threshold) {
						coefficient_t coface_coefficient =
						    (get_coefficient(coface) + modulus) * simplex_coefficient % modulus;
						assert(coface_coefficient >= 0);

						diameter_entry_t coface_entry =
						    make_diameter_entry(coface_diameter, coface_index, coface_coefficient);
						coface_entries.push_back(coface_entry);

						if (might_be_apparent_pair && (get_diameter(simplex) == coface_diameter)) {
							if (pivot_column_index.find(coface_index) == pivot_column_index.end()) {
								pivot = coface_entry;
								goto found_persistence_pair;
							}
							might_be_apparent_pair = false;
						}
					}
				}
				for (auto e : coface_entries) working_coboundary.push(e);
			}

			pivot = get_pivot(working_coboundary, modulus);

			if (get_index(pivot) != -1) {
				auto pair = pivot_column_index.find(get_index(pivot));

				if (pair != pivot_column_index.end()) {
					j = pair->second;
					continue;
				}
			} else {
#ifdef PRINT_PERSISTENCE_PAIRS
#ifdef INDICATE_PROGRESS
				std::cout << "\033[K";
#endif
				std::cout << " [" << diameter << ", )" << std::endl << std::flush;
#endif
				break;
			}

		found_persistence_pair:
#ifdef PRINT_PERSISTENCE_PAIRS
			value_t death = get_diameter(pivot);
			if (diameter != death) {
#ifdef INDICATE_PROGRESS
				std::cout << "\033[K";
#endif
				std::cout << " [" << diameter << "," << death << ")" << std::endl << std::flush;
			}
#endif

			pivot_column_index.insert(std::make_pair(get_index(pivot), i));

#ifdef USE_COEFFICIENTS
			const coefficient_t inverse = multiplicative_inverse[get_coefficient(pivot)];
#endif

#ifdef ASSEMBLE_REDUCTION_MATRIX
			// replace current column of reduction_matrix (with a single diagonal 1 entry)
			// by reduction_column (possibly with a different entry on the diagonal)
			reduction_matrix.pop_back();
			while (true) {
				diameter_entry_t e = pop_pivot(reduction_column, modulus);
				index_t index = get_index(e);
				if (index == -1) break;
#ifdef USE_COEFFICIENTS
				const coefficient_t coefficient = inverse * get_coefficient(e) % modulus;
				assert(coefficient > 0);
#else
				const coefficient_t coefficient = 1;
#endif
				reduction_matrix.push_back(make_diameter_entry(get_diameter(e), index, coefficient));
			}
#else
#ifdef USE_COEFFICIENTS
			reduction_coefficients.pop_back();
			reduction_coefficients.push_back(make_diameter_entry(column_to_reduce, inverse));
#endif
#endif
			break;
		} while (true);
	}

#ifdef INDICATE_PROGRESS
	std::cout << "\033[K";
#endif
}

enum file_format { LOWER_DISTANCE_MATRIX, UPPER_DISTANCE_MATRIX, DISTANCE_MATRIX, POINT_CLOUD, DIPHA };

template <typename T> T read(std::istream& s) {
	T result;
	s.read(reinterpret_cast<char*>(&result), sizeof(T));
	return result; // on little endian: boost::endian::little_to_native(result);
}

compressed_lower_distance_matrix read_point_cloud(std::istream& input_stream) {
	std::vector<std::vector<value_t>> points;

	std::string line;
	value_t value;
	while (std::getline(input_stream, line)) {
		std::vector<value_t> point;
		std::istringstream s(line);
		while (s >> value) {
			point.push_back(value);
			s.ignore();
		}
		if (!point.empty()) points.push_back(point);
		assert(point.size() == points.front().size());
	}

	euclidean_distance_matrix eucl_dist(std::move(points));

	index_t n = eucl_dist.size();

	std::cout << "point cloud with " << n << " points in dimension " << eucl_dist.points.front().size() << std::endl;

	std::vector<value_t> distances;

	for (int i = 0; i < n; ++i)
		for (int j = 0; j < i; ++j) distances.push_back(eucl_dist(i, j));

	return compressed_lower_distance_matrix(std::move(distances));
}

compressed_lower_distance_matrix read_lower_distance_matrix(std::istream& input_stream) {
	std::vector<value_t> distances;
	value_t value;
	while (input_stream >> value) {
		distances.push_back(value);
		input_stream.ignore();
	}

	return compressed_lower_distance_matrix(std::move(distances));
}

compressed_lower_distance_matrix read_upper_distance_matrix(std::istream& input_stream) {
	std::vector<value_t> distances;
	value_t value;
	while (input_stream >> value) {
		distances.push_back(value);
		input_stream.ignore();
	}

	return compressed_lower_distance_matrix(compressed_upper_distance_matrix(std::move(distances)));
}

compressed_lower_distance_matrix read_distance_matrix(std::istream& input_stream) {
	std::vector<value_t> distances;

	std::string line;
	value_t value;
	for (int i = 0; std::getline(input_stream, line); ++i) {
		std::istringstream s(line);
		for (int j = 0; j < i && s >> value; ++j) {
			distances.push_back(value);
			s.ignore();
		}
	}

	return compressed_lower_distance_matrix(std::move(distances));
}

compressed_lower_distance_matrix read_dipha(std::istream& input_stream) {
	if (read<int64_t>(input_stream) != 8067171840) {
		std::cerr << "input is not a Dipha file (magic number: 8067171840)" << std::endl;
		exit(-1);
	}

	if (read<int64_t>(input_stream) != 7) {
		std::cerr << "input is not a Dipha distance matrix (file type: 7)" << std::endl;
		exit(-1);
	}

	index_t n = read<int64_t>(input_stream);

	std::vector<value_t> distances;

	for (int i = 0; i < n; ++i)
		for (int j = 0; j < n; ++j)
			if (i > j)
				distances.push_back(read<double>(input_stream));
			else
				read<double>(input_stream);

	return compressed_lower_distance_matrix(std::move(distances));
}

compressed_lower_distance_matrix read_file(std::istream& input_stream, file_format format) {
	switch (format) {
	case LOWER_DISTANCE_MATRIX:
		return read_lower_distance_matrix(input_stream);
	case UPPER_DISTANCE_MATRIX:
		return read_upper_distance_matrix(input_stream);
	case DISTANCE_MATRIX:
		return read_distance_matrix(input_stream);
	case POINT_CLOUD:
		return read_point_cloud(input_stream);
	case DIPHA:
		return read_dipha(input_stream);
	}
}

void print_usage_and_exit(int exit_code) {
	std::cerr << "Usage: "
	          << "ripser "
	          << "[options] [filename]" << std::endl
	          << std::endl
	          << "Options:" << std::endl
	          << std::endl
	          << "  --help           print this screen" << std::endl
	          << "  --format         use the specified file format for the input. Options are:" << std::endl
	          << "                     lower-distance (lower triangular distance matrix; default)" << std::endl
	          << "                     upper-distance (upper triangular distance matrix)" << std::endl
	          << "                     distance       (full distance matrix)" << std::endl
	          << "                     point-cloud    (point cloud in Euclidean space)" << std::endl
	          << "                     dipha          (distance matrix in DIPHA file format)" << std::endl
	          << "  --dim <k>        compute persistent homology up to dimension <k>" << std::endl
	          << "  --threshold <t>  compute Rips complexes up to diameter <t>" << std::endl
#ifdef USE_COEFFICIENTS
	          << "  --modulus <p>    compute homology with coefficients in the prime field Z/<p>Z"
#endif
	          << std::endl;

	exit(exit_code);
}

int main(int argc, char** argv) {

	const char* filename = nullptr;

	file_format format = DISTANCE_MATRIX;

	index_t dim_max = 1;
	value_t threshold = std::numeric_limits<value_t>::max();

#ifdef USE_COEFFICIENTS
	coefficient_t modulus = 2;
#else
	const coefficient_t modulus = 2;
#endif

	for (index_t i = 1; i < argc; ++i) {
		const std::string arg(argv[i]);
		if (arg == "--help") {
			print_usage_and_exit(0);
		} else if (arg == "--dim") {
			std::string parameter = std::string(argv[++i]);
			size_t next_pos;
			dim_max = std::stol(parameter, &next_pos);
			if (next_pos != parameter.size()) print_usage_and_exit(-1);
		} else if (arg == "--threshold") {
			std::string parameter = std::string(argv[++i]);
			size_t next_pos;
			threshold = std::stof(parameter, &next_pos);
			if (next_pos != parameter.size()) print_usage_and_exit(-1);
		} else if (arg == "--format") {
			std::string parameter = std::string(argv[++i]);
			if (parameter == "lower-distance")
				format = LOWER_DISTANCE_MATRIX;
			else if (parameter == "upper-distance")
				format = UPPER_DISTANCE_MATRIX;
			else if (parameter == "distance")
				format = DISTANCE_MATRIX;
			else if (parameter == "point-cloud")
				format = POINT_CLOUD;
			else if (parameter == "dipha")
				format = DIPHA;
			else
				print_usage_and_exit(-1);
#ifdef USE_COEFFICIENTS
		} else if (arg == "--modulus") {
			std::string parameter = std::string(argv[++i]);
			size_t next_pos;
			modulus = std::stol(parameter, &next_pos);
			if (next_pos != parameter.size() || !is_prime(modulus)) print_usage_and_exit(-1);
#endif
		} else {
			if (filename) { print_usage_and_exit(-1); }
			filename = argv[i];
		}
	}

	std::ifstream file_stream(filename);
	if (filename && file_stream.fail()) {
		std::cerr << "couldn't open file " << filename << std::endl;
		exit(-1);
	}

	compressed_lower_distance_matrix dist = read_file(filename ? file_stream : std::cin, format);

	index_t n = dist.size();

	std::cout << "distance matrix with " << n << " points" << std::endl;

	auto value_range = std::minmax_element(dist.distances.begin(), dist.distances.end());
	std::cout << "value range: [" << *value_range.first << "," << *value_range.second << "]" << std::endl;

	dim_max = std::min(dim_max, n - 2);

	binomial_coeff_table binomial_coeff(n, dim_max + 2);
	std::vector<coefficient_t> multiplicative_inverse(multiplicative_inverse_vector(modulus));

	std::vector<diameter_index_t> columns_to_reduce;

	{
		union_find dset(n);
		std::vector<diameter_index_t> edges;
		rips_filtration_comparator<decltype(dist)> comp(dist, 1, binomial_coeff);
		for (index_t index = binomial_coeff(n, 2); index-- > 0;) {
			value_t diameter = comp.diameter(index);
			if (diameter <= threshold) edges.push_back(diameter_index_t(diameter, index));
		}
		std::sort(edges.rbegin(), edges.rend(), greater_diameter_or_smaller_index<diameter_index_t>());

#ifdef PRINT_PERSISTENCE_PAIRS
		std::cout << "persistence intervals in dim 0:" << std::endl;
#endif

		std::vector<index_t> vertices_of_edge(2);
		for (auto e : edges) {
			vertices_of_edge.clear();
			get_simplex_vertices(get_index(e), 1, n, binomial_coeff, std::back_inserter(vertices_of_edge));
			index_t u = dset.find(vertices_of_edge[0]), v = dset.find(vertices_of_edge[1]);

			if (u != v) {
#ifdef PRINT_PERSISTENCE_PAIRS
				std::cout << " [0," << get_diameter(e) << ")" << std::endl;
#endif
				dset.link(u, v);
			} else
				columns_to_reduce.push_back(e);
		}
		std::reverse(columns_to_reduce.begin(), columns_to_reduce.end());

#ifdef PRINT_PERSISTENCE_PAIRS
		for (index_t i = 0; i < n; ++i)
			if (dset.find(i) == i) std::cout << " [0, )" << std::endl << std::flush;
#endif
	}

	for (index_t dim = 1; dim <= dim_max; ++dim) {
		rips_filtration_comparator<decltype(dist)> comp(dist, dim + 1, binomial_coeff);
		rips_filtration_comparator<decltype(dist)> comp_prev(dist, dim, binomial_coeff);

		hash_map<index_t, index_t> pivot_column_index;
		pivot_column_index.reserve(columns_to_reduce.size());

		compute_pairs(columns_to_reduce, pivot_column_index, dist, comp, comp_prev, dim, n, threshold, modulus,
		              multiplicative_inverse, binomial_coeff);

		if (dim < dim_max) {
			assemble_columns_to_reduce(columns_to_reduce, pivot_column_index, comp, dim, n, threshold, binomial_coeff);
		}
	}
}<|MERGE_RESOLUTION|>--- conflicted
+++ resolved
@@ -261,7 +261,6 @@
 
 	std::pair<entry_t, index_t> next() {
 		auto result = std::make_pair(make_entry(idx_above + binomial_coeff(v, k + 1) + idx_below, k & 1 ? -1 : 1), v);
-<<<<<<< HEAD
 		--v;
 		return result;
 	}
@@ -300,8 +299,6 @@
 		idx_below -= binomial_coeff(v, k);
 		idx_above += binomial_coeff(v, k - 1);
 
-=======
->>>>>>> 970b3030
 		--v;
 		--k;
 		return result;
