--- conflicted
+++ resolved
@@ -21,7 +21,7 @@
 #define ASSEMBLE_REDUCTION_MATRIX
 //#define USE_COEFFICIENTS
 
-//#define INDICATE_PROGRESS
+#define INDICATE_PROGRESS
 #define PRINT_PERSISTENCE_PAIRS
 
 //#define USE_GOOGLE_HASHMAP
@@ -141,7 +141,8 @@
 	diameter_entry_t(const diameter_index_t& _diameter_index, coefficient_t _coefficient)
 	    : std::pair<value_t, entry_t>(get_diameter(_diameter_index),
 	                                  make_entry(get_index(_diameter_index), _coefficient)) {}
-	diameter_entry_t(const diameter_index_t& _diameter_index) : diameter_entry_t(_diameter_index, 1) {}
+	diameter_entry_t(const diameter_index_t& _diameter_index)
+	    : diameter_entry_t(_diameter_index, 1) {}
 };
 
 const entry_t& get_entry(const diameter_entry_t& p) { return p.second; }
@@ -162,7 +163,6 @@
 	}
 };
 
-<<<<<<< HEAD
 index_t compute_index(const std::vector<index_t> vertices, const binomial_coeff_table& B) {
 
 	index_t index = 0, j = vertices.size() - 1;
@@ -172,130 +172,6 @@
 	}
 	return index;
 }
-
-class simplex_coboundary_enumerator {
-private:
-	index_t idx_below, idx_above, v, k;
-	std::vector<index_t> vertices;
-	const diameter_entry_t simplex;
-	const std::unordered_map<index_t, value_t>& filtration;
-	const coefficient_t modulus;
-	const binomial_coeff_table& binomial_coeff;
-
-public:
-	simplex_coboundary_enumerator(const diameter_entry_t _simplex, index_t _dim, index_t _n, const std::unordered_map<index_t, value_t>& _filtration, const coefficient_t _modulus,
-	                              const binomial_coeff_table& _binomial_coeff)
-	    : simplex(_simplex), idx_below(get_index(_simplex)), idx_above(0), v(_n - 1), k(_dim + 1), filtration(_filtration), modulus(_modulus),
-	      binomial_coeff(_binomial_coeff), vertices(_dim + 1) {
-		get_simplex_vertices(get_index(_simplex), _dim, _n, binomial_coeff, vertices.begin());
-	}
-
-	bool has_next() {
-		while ((v != -1) && (binomial_coeff(v, k) <= idx_below)) {
-			idx_below -= binomial_coeff(v, k);
-			idx_above += binomial_coeff(v, k + 1);
-
-			--v;
-			--k;
-			assert(k != -1);
-		}
-		return v != -1;
-	}
-
-	index_t next_index() { return idx_above + binomial_coeff(v--, k + 1) + idx_below; }
-
-	diameter_entry_t next() {
-		index_t coface_index = idx_above + binomial_coeff(v--, k + 1) + idx_below;
-		value_t coface_diameter = std::numeric_limits<value_t>::infinity();
-		
-		auto pair = filtration.find(coface_index);
-		if (pair != filtration.end())
-			coface_diameter = pair->second;
-		
-		coefficient_t coface_coefficient = (k & 1 ? -1 + modulus : 1) * get_coefficient(simplex) % modulus;
-		return diameter_entry_t(coface_diameter, coface_index, coface_coefficient);
-	}
-=======
-enum compressed_matrix_layout { LOWER_TRIANGULAR, UPPER_TRIANGULAR };
-
-template <compressed_matrix_layout Layout> class compressed_distance_matrix {
-public:
-	std::vector<value_t> distances;
-	std::vector<value_t*> rows;
-
-	void init_rows();
-
-	compressed_distance_matrix(std::vector<value_t>&& _distances)
-	    : distances(std::move(_distances)), rows((1 + std::sqrt(1 + 8 * distances.size())) / 2) {
-		assert(distances.size() == size() * (size() - 1) / 2);
-		init_rows();
-	}
-
-	template <typename DistanceMatrix>
-	compressed_distance_matrix(const DistanceMatrix& mat)
-	    : distances(mat.size() * (mat.size() - 1) / 2), rows(mat.size()) {
-		init_rows();
-
-		for (index_t i = 1; i < size(); ++i)
-			for (index_t j = 0; j < i; ++j) rows[i][j] = mat(i, j);
-	}
-
-	value_t operator()(const index_t i, const index_t j) const;
-
-	size_t size() const { return rows.size(); }
-};
-
-template <> void compressed_distance_matrix<LOWER_TRIANGULAR>::init_rows() {
-	value_t* pointer = &distances[0];
-	for (index_t i = 1; i < size(); ++i) {
-		rows[i] = pointer;
-		pointer += i;
-	}
-}
-
-template <> void compressed_distance_matrix<UPPER_TRIANGULAR>::init_rows() {
-	value_t* pointer = &distances[0] - 1;
-	for (index_t i = 0; i < size() - 1; ++i) {
-		rows[i] = pointer;
-		pointer += size() - i - 2;
-	}
-}
-
-template <>
-value_t compressed_distance_matrix<UPPER_TRIANGULAR>::operator()(index_t i, index_t j) const {
-	return i == j ? 0 : i > j ? rows[j][i] : rows[i][j];
-}
-
-template <>
-value_t compressed_distance_matrix<LOWER_TRIANGULAR>::operator()(index_t i, index_t j) const {
-	return i == j ? 0 : i < j ? rows[j][i] : rows[i][j];
-}
-
-typedef compressed_distance_matrix<LOWER_TRIANGULAR> compressed_lower_distance_matrix;
-typedef compressed_distance_matrix<UPPER_TRIANGULAR> compressed_upper_distance_matrix;
-
-class euclidean_distance_matrix {
-public:
-	std::vector<std::vector<value_t>> points;
-
-	euclidean_distance_matrix(std::vector<std::vector<value_t>>&& _points)
-	    : points(std::move(_points)) {
-			for (auto p: points) {
-				assert(p.size() == points.front().size());
-			}
-		}
-
-	value_t operator()(const index_t i, const index_t j) const {
-		assert(i < points.size());
-		assert(j < points.size());
-		return std::sqrt(std::inner_product(
-		    points[i].begin(), points[i].end(), points[j].begin(), value_t(), std::plus<value_t>(),
-		    [](value_t u, value_t v) { return (u - v) * (u - v); }));
-	}
-
-	size_t size() const { return points.size(); }
->>>>>>> e10038a0
-};
 
 class union_find {
 	std::vector<index_t> parent;
@@ -410,7 +286,7 @@
 };
 
 class ripser {
-	compressed_lower_distance_matrix dist;
+	std::vector<std::unordered_map<index_t, value_t>> filtration;
 	index_t dim_max, n;
 	value_t threshold;
 	coefficient_t modulus;
@@ -418,17 +294,11 @@
 	std::vector<coefficient_t> multiplicative_inverse;
 	mutable std::vector<index_t> vertices;
 
-<<<<<<< HEAD
-void assemble_columns_to_reduce(std::vector<diameter_index_t>& columns_to_reduce,
-                                hash_map<index_t, index_t>& pivot_column_index, const std::unordered_map<index_t, value_t>& filtration, index_t dim,
-                                index_t n, value_t threshold, const binomial_coeff_table& binomial_coeff) {
-	index_t num_simplices = binomial_coeff(n, dim + 2);
-=======
 public:
-	ripser(compressed_lower_distance_matrix&& _dist, index_t _dim_max, value_t _threshold,
-	       coefficient_t _modulus)
-	    : dist(std::move(_dist)), dim_max(std::min(_dim_max, index_t(dist.size() - 2))),
-	      n(dist.size()), threshold(_threshold), modulus(_modulus), binomial_coeff(n, dim_max + 2),
+	ripser(std::vector<std::unordered_map<index_t, value_t>>&& _filtration, index_t _n,
+	       index_t _dim_max, value_t _threshold, coefficient_t _modulus)
+	    : filtration(std::move(_filtration)), dim_max(_dim_max), n(_n), threshold(_threshold),
+	      modulus(_modulus), binomial_coeff(n, dim_max + 2),
 	      multiplicative_inverse(multiplicative_inverse_vector(_modulus)) {}
 
 	index_t get_next_vertex(index_t& v, const index_t idx, const index_t k) const {
@@ -460,36 +330,28 @@
 		}
 		return out;
 	}
->>>>>>> e10038a0
 
 	value_t compute_diameter(const index_t index, index_t dim) const {
-		value_t diam = -std::numeric_limits<value_t>::infinity();
-
-		vertices.clear();
-		get_simplex_vertices(index, dim, dist.size(), std::back_inserter(vertices));
-
-		for (index_t i = 0; i <= dim; ++i)
-			for (index_t j = 0; j < i; ++j) {
-				diam = std::max(diam, dist(vertices[i], vertices[j]));
-			}
-		return diam;
+		auto pair = filtration[dim].find(index);
+		if (pair != filtration[dim].end()) return pair->second;
+		else return std::numeric_limits<value_t>::infinity();
 	}
 
 	class simplex_coboundary_enumerator {
 	private:
-		index_t idx_below, idx_above, v, k;
+		index_t idx_below, idx_above, v, k, coface_dim;
 		std::vector<index_t> vertices;
 		const diameter_entry_t simplex;
 		const coefficient_t modulus;
-		const compressed_lower_distance_matrix& dist;
+		const ripser& parent;
 		const binomial_coeff_table& binomial_coeff;
 
 	public:
 		simplex_coboundary_enumerator(const diameter_entry_t _simplex, index_t _dim,
-		                              const ripser& parent)
-		    : idx_below(get_index(_simplex)), idx_above(0), v(parent.n - 1), k(_dim + 1),
-		      vertices(_dim + 1), simplex(_simplex), modulus(parent.modulus), dist(parent.dist),
-		      binomial_coeff(parent.binomial_coeff) {
+		                              const ripser& _parent)
+		    : idx_below(get_index(_simplex)), idx_above(0), v(_parent.n - 1), k(_dim + 1), coface_dim(_dim + 1),
+		      vertices(_dim + 1), simplex(_simplex), modulus(_parent.modulus),
+		      parent(_parent), binomial_coeff(parent.binomial_coeff) {
 			parent.get_simplex_vertices(get_index(_simplex), _dim, parent.n, vertices.begin());
 		}
 
@@ -505,9 +367,10 @@
 		}
 
 		diameter_entry_t next() {
-			value_t coface_diameter = get_diameter(simplex);
-			for (index_t w : vertices) coface_diameter = std::max(coface_diameter, dist(v, w));
 			index_t coface_index = idx_above + binomial_coeff(v--, k + 1) + idx_below;
+
+			value_t coface_diameter = parent.compute_diameter(coface_index, coface_dim);
+
 			coefficient_t coface_coefficient =
 			    (k & 1 ? -1 + modulus : 1) * get_coefficient(simplex) % modulus;
 			return diameter_entry_t(coface_diameter, coface_index, coface_coefficient);
@@ -523,23 +386,17 @@
 		columns_to_reduce.clear();
 
 #ifdef INDICATE_PROGRESS
-		std::cout << "\033[K"
-		          << "assembling " << num_simplices << " columns" << std::flush << "\r";
-#endif
-
-<<<<<<< HEAD
-	for (index_t index = 0; index < num_simplices; ++index) {
-		if (pivot_column_index.find(index) == pivot_column_index.end() &&
-		    filtration.find(index) != filtration.end()) {
-			value_t diameter = filtration.find(index)->second;
-			if (diameter <= threshold) columns_to_reduce.push_back(std::make_pair(diameter, index));
-=======
+		std::cout
+		          << "assembling " << num_simplices << " columns" ;
+#endif
+
 		for (index_t index = 0; index < num_simplices; ++index) {
 			if (pivot_column_index.find(index) == pivot_column_index.end()) {
 				value_t diameter = compute_diameter(index, dim);
+				
+				std::cout << dim << "-simplex " << index << " (" << diameter << std::endl;
 				if (diameter <= threshold)
 					columns_to_reduce.push_back(std::make_pair(diameter, index));
->>>>>>> e10038a0
 #ifdef INDICATE_PROGRESS
 				if ((index + 1) % 1000000 == 0)
 					std::cout << "\033[K"
@@ -562,16 +419,8 @@
 #endif
 	}
 
-<<<<<<< HEAD
-void compute_pairs(std::vector<diameter_index_t>& columns_to_reduce, hash_map<index_t, index_t>& pivot_column_index,
-                   index_t dim, index_t n, value_t threshold, coefficient_t modulus,
-                   const std::vector<coefficient_t>& multiplicative_inverse,
-                   const std::unordered_map<index_t, value_t>& filtration,
-                   const binomial_coeff_table& binomial_coeff) {
-=======
 	void compute_pairs(std::vector<diameter_index_t>& columns_to_reduce,
 	                   hash_map<index_t, index_t>& pivot_column_index, index_t dim) {
->>>>>>> e10038a0
 
 #ifdef PRINT_PERSISTENCE_PAIRS
 		std::cout << "persistence intervals in dim " << dim << ":" << std::endl;
@@ -603,17 +452,10 @@
 			value_t diameter = get_diameter(column_to_reduce);
 
 #ifdef INDICATE_PROGRESS
-<<<<<<< HEAD
-		if ((i + 1) % 1000 == 0)
-			std::cout << "\033[K"
-			          << "reducing column " << i + 1 << "/" << columns_to_reduce.size()
-			          << " (filtration value:  " << diameter << ")" << std::flush << "\r";
-=======
 			if ((index_column_to_reduce + 1) % 1000000 == 0)
 				std::cout << "\033[K"
 				          << "reducing column " << index_column_to_reduce + 1 << "/" << columns_to_reduce.size()
 				          << " (diameter " << diameter << ")" << std::flush << "\r";
->>>>>>> e10038a0
 #endif
 
 			index_t index_column_to_add = index_column_to_reduce;
@@ -663,22 +505,6 @@
 					set_coefficient(simplex, get_coefficient(simplex) * factor_column_to_add % modulus);
 
 #ifdef ASSEMBLE_REDUCTION_MATRIX
-<<<<<<< HEAD
-				reduction_column.push(simplex);
-#endif
-
-				coface_entries.clear();
-				simplex_coboundary_enumerator cofaces(simplex, dim, n, filtration, modulus, binomial_coeff);
-
-				while (cofaces.has_next()) {
-					diameter_entry_t coface = cofaces.next();
-					if (get_diameter(coface) <= threshold) {
-						coface_entries.push_back(coface);
-						if (might_be_apparent_pair && (get_diameter(simplex) == get_diameter(coface))) {
-							if (pivot_column_index.find(get_index(coface)) == pivot_column_index.end()) {
-								pivot = coface;
-								goto found_persistence_pair;
-=======
 					working_reduction_column.push(simplex);
 #endif
 
@@ -696,7 +522,6 @@
 									goto found_persistence_pair;
 								}
 								might_be_apparent_pair = false;
->>>>>>> e10038a0
 							}
 						}
 					}
@@ -774,144 +599,12 @@
 	}
 };
 
-<<<<<<< HEAD
-=======
-enum file_format {
-	LOWER_DISTANCE_MATRIX,
-	UPPER_DISTANCE_MATRIX,
-	DISTANCE_MATRIX,
-	POINT_CLOUD,
-	DIPHA,
-	RIPSER
-};
-
->>>>>>> e10038a0
 template <typename T> T read(std::istream& s) {
 	T result;
 	s.read(reinterpret_cast<char*>(&result), sizeof(T));
 	return result; // on little endian: boost::endian::little_to_native(result);
 }
 
-<<<<<<< HEAD
-=======
-compressed_lower_distance_matrix read_point_cloud(std::istream& input_stream) {
-	std::vector<std::vector<value_t>> points;
-
-	std::string line;
-	value_t value;
-	while (std::getline(input_stream, line)) {
-		std::vector<value_t> point;
-		std::istringstream s(line);
-		while (s >> value) {
-			point.push_back(value);
-			s.ignore();
-		}
-		if (!point.empty()) points.push_back(point);
-		assert(point.size() == points.front().size());
-	}
-
-	euclidean_distance_matrix eucl_dist(std::move(points));
-
-	index_t n = eucl_dist.size();
-
-	std::cout << "point cloud with " << n << " points in dimension "
-	          << eucl_dist.points.front().size() << std::endl;
-
-	std::vector<value_t> distances;
-
-	for (int i = 0; i < n; ++i)
-		for (int j = 0; j < i; ++j) distances.push_back(eucl_dist(i, j));
-
-	return compressed_lower_distance_matrix(std::move(distances));
-}
-
-compressed_lower_distance_matrix read_lower_distance_matrix(std::istream& input_stream) {
-	std::vector<value_t> distances;
-	value_t value;
-	while (input_stream >> value) {
-		distances.push_back(value);
-		input_stream.ignore();
-	}
-
-	return compressed_lower_distance_matrix(std::move(distances));
-}
-
-compressed_lower_distance_matrix read_upper_distance_matrix(std::istream& input_stream) {
-	std::vector<value_t> distances;
-	value_t value;
-	while (input_stream >> value) {
-		distances.push_back(value);
-		input_stream.ignore();
-	}
-
-	return compressed_lower_distance_matrix(compressed_upper_distance_matrix(std::move(distances)));
-}
-
-compressed_lower_distance_matrix read_distance_matrix(std::istream& input_stream) {
-	std::vector<value_t> distances;
-
-	std::string line;
-	value_t value;
-	for (int i = 0; std::getline(input_stream, line); ++i) {
-		std::istringstream s(line);
-		for (int j = 0; j < i && s >> value; ++j) {
-			distances.push_back(value);
-			s.ignore();
-		}
-	}
-
-	return compressed_lower_distance_matrix(std::move(distances));
-}
-
-compressed_lower_distance_matrix read_dipha(std::istream& input_stream) {
-	if (read<int64_t>(input_stream) != 8067171840) {
-		std::cerr << "input is not a Dipha file (magic number: 8067171840)" << std::endl;
-		exit(-1);
-	}
-
-	if (read<int64_t>(input_stream) != 7) {
-		std::cerr << "input is not a Dipha distance matrix (file type: 7)" << std::endl;
-		exit(-1);
-	}
-
-	index_t n = read<int64_t>(input_stream);
-
-	std::vector<value_t> distances;
-
-	for (int i = 0; i < n; ++i)
-		for (int j = 0; j < n; ++j)
-			if (i > j)
-				distances.push_back(read<double>(input_stream));
-			else
-				read<double>(input_stream);
-
-	return compressed_lower_distance_matrix(std::move(distances));
-}
-
-compressed_lower_distance_matrix read_ripser(std::istream& input_stream) {
-	std::vector<value_t> distances;
-	while (!input_stream.eof()) distances.push_back(read<value_t>(input_stream));
-	return compressed_lower_distance_matrix(std::move(distances));
-}
-
-compressed_lower_distance_matrix read_file(std::istream& input_stream, file_format format) {
-	switch (format) {
-	case LOWER_DISTANCE_MATRIX:
-		return read_lower_distance_matrix(input_stream);
-	case UPPER_DISTANCE_MATRIX:
-		return read_upper_distance_matrix(input_stream);
-	case DISTANCE_MATRIX:
-		return read_distance_matrix(input_stream);
-	case POINT_CLOUD:
-		return read_point_cloud(input_stream);
-	case DIPHA:
-		return read_dipha(input_stream);
-	case RIPSER:
-		return read_ripser(input_stream);
-	}
-}
-
->>>>>>> e10038a0
 void print_usage_and_exit(int exit_code) {
 	std::cerr
 	    << "Usage: "
@@ -941,7 +634,8 @@
 	exit(exit_code);
 }
 
-std::vector<std::unordered_map<index_t, value_t>> read_file(std::istream& input_stream, index_t& n, index_t& dim_max) {
+std::vector<std::unordered_map<index_t, value_t>> read_file(std::istream& input_stream, index_t& n,
+                                                            index_t& dim_max) {
 	std::string line;
 	std::string delimiter = "]";
 	std::getline(input_stream, line);
@@ -949,7 +643,6 @@
 	index_t num;
 	std::vector<index_t> new_simplex;
 	std::size_t string_end;
-	index_t dim;
 
 	stream >> n;
 	stream >> dim_max;
@@ -958,16 +651,13 @@
 
 	std::vector<std::unordered_map<index_t, value_t>> filtration(dim_max + 1);
 
-<<<<<<< HEAD
 	while (std::getline(input_stream, line)) {
 		string_end = line.find(delimiter);
 		stream.str("");
 		stream.clear();
 		stream << line.substr(1, string_end - 1);
 		new_simplex.clear();
-		while (stream >> num) {
-			new_simplex.push_back(num);
-		}
+		while (stream >> num) { new_simplex.push_back(num); }
 		std::sort(new_simplex.rbegin(), new_simplex.rend());
 
 		value_t filtration_value;
@@ -988,10 +678,6 @@
 
 	index_t n, dim_max = 1;
 	value_t threshold = std::numeric_limits<value_t>::max();
-=======
-	index_t dim_max = 1;
-	value_t threshold = std::numeric_limits<value_t>::infinity();
->>>>>>> e10038a0
 
 #ifdef USE_COEFFICIENTS
 	coefficient_t modulus = 2;
@@ -1013,25 +699,6 @@
 			size_t next_pos;
 			threshold = std::stof(parameter, &next_pos);
 			if (next_pos != parameter.size()) print_usage_and_exit(-1);
-<<<<<<< HEAD
-=======
-		} else if (arg == "--format") {
-			std::string parameter = std::string(argv[++i]);
-			if (parameter == "lower-distance")
-				format = LOWER_DISTANCE_MATRIX;
-			else if (parameter == "upper-distance")
-				format = UPPER_DISTANCE_MATRIX;
-			else if (parameter == "distance")
-				format = DISTANCE_MATRIX;
-			else if (parameter == "point-cloud")
-				format = POINT_CLOUD;
-			else if (parameter == "dipha")
-				format = DIPHA;
-			else if (parameter == "ripser")
-				format = RIPSER;
-			else
-				print_usage_and_exit(-1);
->>>>>>> e10038a0
 #ifdef USE_COEFFICIENTS
 		} else if (arg == "--modulus") {
 			std::string parameter = std::string(argv[++i]);
@@ -1051,35 +718,17 @@
 		exit(-1);
 	}
 
-<<<<<<< HEAD
-	std::vector<std::unordered_map<index_t, value_t>> filtration = read_file(filename ? file_stream : std::cin, n, dim_max);
+	std::vector<std::unordered_map<index_t, value_t>> filtration =
+	    read_file(filename ? file_stream : std::cin, n, dim_max);
 
 	std::cout << "complex of dimension " << dim_max << " with " << n << " vertices" << std::endl;
-	dim_max = std::min(dim_max, n - 2);
-=======
-	compressed_lower_distance_matrix dist = read_file(filename ? file_stream : std::cin, format);
-
-	std::cout << "distance matrix with " << dist.size() << " points" << std::endl;
-
-	value_t min = std::numeric_limits<value_t>::infinity(), max = -std::numeric_limits<value_t>::infinity();
+	dim_max = std::min(dim_max - 1, n - 2);
+
+	ripser(std::move(filtration), n, dim_max, threshold, modulus).compute_barcodes();
+}
+
+void ripser::compute_barcodes() {
 	
-	for (auto d: dist.distances) {
-		if (d != std::numeric_limits<value_t>::infinity() ) {
-			min = std::min(min, d);
-			max = std::max(max, d);
-		} else {
-			threshold = std::min(threshold, std::numeric_limits<value_t>::max());
-		}
-	}
-	
-	std::cout << "value range: [" << min << "," << max << "]"
-	          << std::endl;
-
-	ripser(std::move(dist), dim_max, threshold, modulus).compute_barcodes();
-}
->>>>>>> e10038a0
-
-void ripser::compute_barcodes() {
 
 	std::vector<diameter_index_t> columns_to_reduce;
 
@@ -1087,15 +736,10 @@
 		union_find dset(n);
 		std::vector<diameter_index_t> edges;
 		for (index_t index = binomial_coeff(n, 2); index-- > 0;) {
-<<<<<<< HEAD
 			if (filtration[1].find(index) != filtration[1].end()) {
 				value_t diameter = filtration[1].find(index)->second;
 				if (diameter <= threshold) edges.push_back(std::make_pair(diameter, index));
 			}
-=======
-			value_t diameter = compute_diameter(index, 1);
-			if (diameter <= threshold) edges.push_back(std::make_pair(diameter, index));
->>>>>>> e10038a0
 		}
 		std::sort(edges.rbegin(), edges.rend(),
 		          greater_diameter_or_smaller_index<diameter_index_t>());
@@ -1112,12 +756,11 @@
 
 			if (u != v) {
 #ifdef PRINT_PERSISTENCE_PAIRS
-<<<<<<< HEAD
-				if (get_diameter(e) > 0) std::cout << " [" << std::max(filtration[0].find(vertices_of_edge[0])->second, filtration[0].find(vertices_of_edge[1])->second) << "," << get_diameter(e) << ")" << std::endl;
-=======
-				if (get_diameter(e) != 0)
-					std::cout << " [0," << get_diameter(e) << ")" << std::endl;
->>>>>>> e10038a0
+				if (get_diameter(e) > 0)
+					std::cout << " ["
+					          << std::max(filtration[0].find(vertices_of_edge[0])->second,
+					                      filtration[0].find(vertices_of_edge[1])->second)
+					          << "," << get_diameter(e) << ")" << std::endl;
 #endif
 				dset.link(u, v);
 			} else
@@ -1128,35 +771,21 @@
 #ifdef PRINT_PERSISTENCE_PAIRS
 		for (index_t i = 0; i < n; ++i)
 			if (dset.find(i) == i) {
-				std::cout << " [" << filtration[0].find(i)->second << "," << ")" << std::endl;
+				std::cout << " [" << filtration[0].find(i)->second << ","
+				          << ")" << std::endl;
 			}
 #endif
 	}
 
-<<<<<<< HEAD
-	for (index_t dim = 1; dim < dim_max; ++dim) {
+	for (index_t dim = 1; dim <= dim_max; ++dim) {
 
 		hash_map<index_t, index_t> pivot_column_index;
 		pivot_column_index.reserve(columns_to_reduce.size());
 
-		compute_pairs(columns_to_reduce, pivot_column_index, dim, n, threshold, modulus, multiplicative_inverse,
-		              filtration[dim + 1], binomial_coeff);
-
-		if (dim < dim_max - 1) {
-			assemble_columns_to_reduce(columns_to_reduce, pivot_column_index, filtration[dim + 1], dim, n, threshold,
-			                           binomial_coeff);
-=======
-	for (index_t dim = 1; dim <= dim_max; ++dim) {
-		hash_map<index_t, index_t> pivot_column_index;
-		pivot_column_index.reserve(columns_to_reduce.size());
-
 		compute_pairs(columns_to_reduce, pivot_column_index, dim);
 
 		if (dim < dim_max) {
 			assemble_columns_to_reduce(columns_to_reduce, pivot_column_index, dim + 1);
->>>>>>> e10038a0
-		}
-	}
-
-	return 0;
+		}
+	}
 }