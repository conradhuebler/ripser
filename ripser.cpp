--- conflicted
+++ resolved
@@ -159,50 +159,6 @@
 	}
 };
 
-<<<<<<< HEAD
-template <class DistanceMatrix> class simplex_coboundary_enumerator {
-private:
-	index_t idx_below, idx_above, v, k;
-	std::vector<index_t> vertices;
-	const diameter_entry_t simplex;
-	const coefficient_t modulus;
-	const DistanceMatrix& dist;
-	const binomial_coeff_table& binomial_coeff;
-
-public:
-	simplex_coboundary_enumerator(const diameter_entry_t _simplex, index_t _dim, index_t _n,
-	                              const coefficient_t _modulus, const DistanceMatrix& _dist,
-	                              const binomial_coeff_table& _binomial_coeff)
-	    : simplex(_simplex), idx_below(get_index(_simplex)), idx_above(0), v(_n - 1), k(_dim + 1), modulus(_modulus),
-	      binomial_coeff(_binomial_coeff), dist(_dist), vertices(_dim + 1) {
-		get_simplex_vertices(get_index(_simplex), _dim, _n, binomial_coeff, vertices.begin());
-	}
-
-	bool has_next() {
-		while ((v != -1) && (binomial_coeff(v, k) <= idx_below)) {
-			idx_below -= binomial_coeff(v, k);
-			idx_above += binomial_coeff(v, k + 1);
-
-			--v;
-			--k;
-			assert(k != -1);
-		}
-		return v != -1;
-	}
-
-	index_t next_index() { return idx_above + binomial_coeff(v--, k + 1) + idx_below; }
-
-	diameter_entry_t next() {
-		value_t coface_diameter = get_diameter(simplex);
-		for (index_t w : vertices) coface_diameter = std::max(coface_diameter, dist(v, w));
-		coefficient_t coface_coefficient = (k & 1 ? -1 + modulus : 1) * get_coefficient(simplex) % modulus;
-		return diameter_entry_t(coface_diameter, idx_above + binomial_coeff(v--, k + 1) + idx_below,
-		                        coface_coefficient);
-	}
-};
-
-=======
->>>>>>> c9596839
 enum compressed_matrix_layout { LOWER_TRIANGULAR, UPPER_TRIANGULAR };
 
 template <compressed_matrix_layout Layout> class compressed_distance_matrix {
@@ -253,73 +209,6 @@
 
 template <class T> struct second_argument_equal_to {
 	bool operator()(const T& lhs, const T& rhs) const { return lhs.second == rhs.second; }
-};
-
-template <> class simplex_coboundary_enumerator<const sparse_distance_matrix&> {
-private:
-	index_t idx_below, idx_above, v, k, max_vertex_below;
-	const binomial_coeff_table& binomial_coeff;
-	const sparse_distance_matrix& sparse_dist;
-	std::vector<index_t> vertices;
-
-	const diameter_entry_t simplex;
-
-	std::vector<std::vector<diameter_index_t>::const_reverse_iterator> ii, ee;
-
-	diameter_index_t x;
-
-	const coefficient_t modulus;
-
-public:
-	simplex_coboundary_enumerator(const diameter_entry_t _simplex, index_t _dim, index_t _n,
-	                              const coefficient_t _modulus, const sparse_distance_matrix& _sparse_dist,
-	                              const binomial_coeff_table& _binomial_coeff)
-	    : simplex(_simplex), idx_below(get_index(_simplex)), idx_above(0), v(_n - 1), k(_dim + 1),
-	      max_vertex_below(_n - 1), modulus(_modulus), sparse_dist(_sparse_dist), binomial_coeff(_binomial_coeff) {
-		get_simplex_vertices(idx_below, _dim, _n, _binomial_coeff, std::back_inserter(vertices));
-
-		for (auto v : vertices) {
-			ii.push_back(sparse_dist.neighbors[v].rbegin());
-			ee.push_back(sparse_dist.neighbors[v].rend());
-		}
-	}
-
-	bool has_next(bool all_cofaces = true) {
-		for (auto &it0 = ii[0], &end0 = ee[0]; it0 != end0; ++it0) {
-			x = *it0;
-			for (size_t idx = 1; idx < ii.size(); ++idx) {
-				auto &it = ii[idx], end = ee[idx];
-				while (get_index(*it) > get_index(x))
-					if (++it == end) return false;
-				auto y = *it;
-				if (get_index(y) != get_index(x))
-					goto continue_outer;
-				else
-					x = std::min(x, y, greater_diameter_or_smaller_index<diameter_index_t>());
-			}
-			return all_cofaces ||
-			       !(k > 0 && get_next_vertex(max_vertex_below, idx_below, k, binomial_coeff) > get_index(x));
-		continue_outer:;
-		}
-		return false;
-	}
-
-	diameter_entry_t next() {
-		++ii[0];
-
-		while (k > 0 && get_next_vertex(max_vertex_below, idx_below, k, binomial_coeff) > get_index(x)) {
-			idx_below -= binomial_coeff(max_vertex_below, k);
-			idx_above += binomial_coeff(max_vertex_below, k + 1);
-			--k;
-		}
-
-		value_t coface_diameter = std::max(get_diameter(simplex), get_diameter(x));
-
-		coefficient_t coface_coefficient = (k & 1 ? -1 + modulus : 1) * get_coefficient(simplex) % modulus;
-
-		return diameter_entry_t(coface_diameter, idx_above + binomial_coeff(get_index(x), k + 1) + idx_below,
-		                        coface_coefficient);
-	}
 };
 
 template <> void compressed_distance_matrix<LOWER_TRIANGULAR>::init_rows() {
@@ -490,35 +379,6 @@
 	column.push(std::make_pair(diameter, e));
 }
 
-<<<<<<< HEAD
-void assemble_columns_to_reduce(std::vector<diameter_index_t>& simplices,
-                                std::vector<diameter_index_t>& columns_to_reduce,
-                                hash_map<index_t, index_t>& pivot_column_index,
-                                const sparse_distance_matrix& sparse_dist, index_t dim, index_t n, 
-                                value_t threshold, const coefficient_t modulus,
-                                const binomial_coeff_table& binomial_coeff) {
-
-#ifdef INDICATE_PROGRESS
-	std::cout << "\033[K"
-	          << "assembling columns" << std::flush << "\r";
-#endif
-
-	columns_to_reduce.clear();
-
-	std::vector<diameter_index_t> next_simplices;
-
-	for (diameter_index_t simplex : simplices) {
-		simplex_coboundary_enumerator<const sparse_distance_matrix&> cofaces(simplex, dim, n, modulus, sparse_dist,
-		                                                                     binomial_coeff);
-
-		while (cofaces.has_next(false)) {
-			auto coface = cofaces.next();
-
-			next_simplices.push_back(std::make_pair(get_diameter(coface), get_index(coface)));
-
-			if (pivot_column_index.find(get_index(coface)) == pivot_column_index.end())
-				columns_to_reduce.push_back(std::make_pair(get_diameter(coface), get_index(coface)));
-=======
 class ripser {
 	index_t dim_max, n;
 	value_t threshold;
@@ -526,13 +386,83 @@
 	std::vector<coefficient_t> multiplicative_inverse;
 	coefficient_t modulus;
 	compressed_lower_distance_matrix dist;
+	sparse_distance_matrix sparse_dist;
 	mutable std::vector<index_t> vertices;
 
 public:
-	ripser(compressed_lower_distance_matrix&& _dist, index_t _dim_max, value_t _threshold, coefficient_t _modulus)
-	    : dist(_dist), n(_dist.size()), dim_max(std::min(_dim_max, index_t(_dist.size() - 2))), threshold(_threshold),
+	ripser(compressed_lower_distance_matrix&& _dist,sparse_distance_matrix&& _sparse_dist, index_t _dim_max, value_t _threshold, coefficient_t _modulus)
+	    : dist(_dist), sparse_dist(_sparse_dist), n(_sparse_dist.size()), dim_max(std::min(_dim_max, index_t(_sparse_dist.size() - 2))), threshold(_threshold),
 	      modulus(_modulus), binomial_coeff(n, dim_max + 2),
 	      multiplicative_inverse(multiplicative_inverse_vector(_modulus)) {}
+	
+	class simplex_coboundary_enumerator {
+	private:
+		
+		const ripser& parent;
+
+		index_t idx_below, idx_above, v, k, max_vertex_below;
+		const diameter_entry_t simplex;
+		const coefficient_t modulus;
+		const sparse_distance_matrix& sparse_dist;
+		const binomial_coeff_table& binomial_coeff;
+
+		std::vector<index_t> vertices;
+		
+		std::vector<std::vector<diameter_index_t>::const_reverse_iterator> ii, ee;
+		
+		diameter_index_t x;
+		
+		
+	public:
+		simplex_coboundary_enumerator(const diameter_entry_t _simplex, index_t _dim, const ripser& _parent)
+		:  parent(_parent), simplex(_simplex), idx_below(get_index(_simplex)), idx_above(0), v(parent.n - 1), k(_dim + 1),
+		max_vertex_below(parent.n - 1), modulus(parent.modulus), sparse_dist(parent.sparse_dist), binomial_coeff(parent.binomial_coeff) {
+			parent.get_simplex_vertices(idx_below, _dim, parent.n, std::back_inserter(vertices));
+			
+			for (auto v : vertices) {
+				ii.push_back(sparse_dist.neighbors[v].rbegin());
+				ee.push_back(sparse_dist.neighbors[v].rend());
+			}
+		}
+		
+		bool has_next(bool all_cofaces = true) {
+			for (auto &it0 = ii[0], &end0 = ee[0]; it0 != end0; ++it0) {
+				x = *it0;
+				for (size_t idx = 1; idx < ii.size(); ++idx) {
+					auto &it = ii[idx], end = ee[idx];
+					while (get_index(*it) > get_index(x))
+						if (++it == end) return false;
+					auto y = *it;
+					if (get_index(y) != get_index(x))
+						goto continue_outer;
+					else
+						x = std::min(x, y, greater_diameter_or_smaller_index<diameter_index_t>());
+				}
+				return all_cofaces ||
+				!(k > 0 && parent.get_next_vertex(max_vertex_below, idx_below, k) > get_index(x));
+			continue_outer:;
+			}
+			return false;
+		}
+		
+		diameter_entry_t next() {
+			++ii[0];
+			
+			while (k > 0 && parent.get_next_vertex(max_vertex_below, idx_below, k) > get_index(x)) {
+				idx_below -= binomial_coeff(max_vertex_below, k);
+				idx_above += binomial_coeff(max_vertex_below, k + 1);
+				--k;
+			}
+			
+			value_t coface_diameter = std::max(get_diameter(simplex), get_diameter(x));
+			
+			coefficient_t coface_coefficient = (k & 1 ? -1 + modulus : 1) * get_coefficient(simplex) % modulus;
+			
+			return diameter_entry_t(coface_diameter, idx_above + binomial_coeff(get_index(x), k + 1) + idx_below,
+									coface_coefficient);
+		}
+	};
+
 	
 	index_t get_next_vertex(index_t& v, const index_t idx, const index_t k) const {
 		if (binomial_coeff(v, k) > idx) {
@@ -564,108 +494,59 @@
 		return out;
 	}
 	
-	value_t compute_diameter(const index_t index, index_t dim) const {
-		value_t diam = -std::numeric_limits<value_t>::infinity();
-
-		vertices.clear();
-		get_simplex_vertices(index, dim, dist.size(), std::back_inserter(vertices));
-
-		for (index_t i = 0; i <= dim; ++i)
-			for (index_t j = 0; j < i; ++j) { diam = std::max(diam, dist(vertices[i], vertices[j])); }
-		return diam;
-	}
+//	value_t compute_diameter(const index_t index, index_t dim) const {
+//		value_t diam = -std::numeric_limits<value_t>::infinity();
+//
+//		vertices.clear();
+//		get_simplex_vertices(index, dim, sparse_dist.size(), std::back_inserter(vertices));
+//
+//		for (index_t i = 0; i <= dim; ++i)
+//			for (index_t j = 0; j < i; ++j) { diam = std::max(diam, sparse_dist(vertices[i], vertices[j])); }
+//		return diam;
+//	}
 	
-	class simplex_coboundary_enumerator {
-	private:
-		index_t idx_below, idx_above, v, k;
-		std::vector<index_t> vertices;
-		const diameter_entry_t simplex;
-		const coefficient_t modulus;
-		const compressed_lower_distance_matrix& dist;
-		const binomial_coeff_table& binomial_coeff;
-		
-	public:
-		simplex_coboundary_enumerator(const diameter_entry_t _simplex, index_t _dim, const ripser& parent)
-		: simplex(_simplex), idx_below(get_index(_simplex)), idx_above(0), v(parent.n - 1), k(_dim + 1), modulus(parent.modulus),
-		binomial_coeff(parent.binomial_coeff), dist(parent.dist), vertices(_dim + 1) {
-			parent.get_simplex_vertices(get_index(_simplex), _dim, parent.n, vertices.begin());
-		}
-		
-		bool has_next() {
-			while ((v != -1) && (binomial_coeff(v, k) <= idx_below)) {
-				idx_below -= binomial_coeff(v, k);
-				idx_above += binomial_coeff(v, k + 1);
-				--v;
-				--k;
-				assert(k != -1);
-			}
-			return v != -1;
-		}
-		
-		diameter_entry_t next() {
-			value_t coface_diameter = get_diameter(simplex);
-			for (index_t w : vertices) coface_diameter = std::max(coface_diameter, dist(v, w));
-			index_t coface_index = idx_above + binomial_coeff(v--, k + 1) + idx_below;
-			coefficient_t coface_coefficient = (k & 1 ? -1 + modulus : 1) * get_coefficient(simplex) % modulus;
-			return diameter_entry_t(coface_diameter, coface_index, coface_coefficient);
-		}
-	};
-
-
-	void assemble_columns_to_reduce(std::vector<diameter_index_t>& columns_to_reduce,
-	                                hash_map<index_t, index_t>& pivot_column_index, index_t dim) {
-		index_t num_simplices = binomial_coeff(n, dim + 1);
-
-		columns_to_reduce.clear();
+void assemble_columns_to_reduce(std::vector<diameter_index_t>& simplices,
+                                std::vector<diameter_index_t>& columns_to_reduce,
+                                hash_map<index_t, index_t>& pivot_column_index, index_t dim) {
 
 #ifdef INDICATE_PROGRESS
-		std::cout << "\033[K"
-		          << "assembling " << num_simplices << " columns" << std::flush << "\r";
-#endif
-
-		for (index_t index = 0; index < num_simplices; ++index) {
-			if (pivot_column_index.find(index) == pivot_column_index.end()) {
-				value_t diameter = compute_diameter(index, dim);
-				if (diameter <= threshold) columns_to_reduce.push_back(std::make_pair(diameter, index));
+	std::cout << "\033[K"
+	          << "assembling columns" << std::flush << "\r";
+#endif
+
+	columns_to_reduce.clear();
+
+	std::vector<diameter_index_t> next_simplices;
+
+	for (diameter_index_t simplex : simplices) {
+		simplex_coboundary_enumerator cofaces(simplex, dim, *this);
+
+		while (cofaces.has_next(false)) {
+			auto coface = cofaces.next();
+
+			next_simplices.push_back(std::make_pair(get_diameter(coface), get_index(coface)));
+
+			if (pivot_column_index.find(get_index(coface)) == pivot_column_index.end())
+				columns_to_reduce.push_back(std::make_pair(get_diameter(coface), get_index(coface)));
+		}
+	}
+
+	simplices.swap(next_simplices);
+
 #ifdef INDICATE_PROGRESS
-				if ((index + 1) % 1000 == 0)
-					std::cout << "\033[K"
-					          << "assembled " << columns_to_reduce.size() << " out of " << (index + 1) << "/"
-					          << num_simplices << " columns" << std::flush << "\r";
-#endif
-			}
->>>>>>> c9596839
-		}
-
-	simplices.swap(next_simplices);
-
-#ifdef INDICATE_PROGRESS
-<<<<<<< HEAD
 	std::cout << "\033[K"
 	          << "sorting " << columns_to_reduce.size() << " columns" << std::flush << "\r";
-=======
-		std::cout << "\033[K"
-		          << "sorting " << num_simplices << " columns" << std::flush << "\r";
->>>>>>> c9596839
-#endif
-
-		std::sort(columns_to_reduce.begin(), columns_to_reduce.end(),
-		          greater_diameter_or_smaller_index<diameter_index_t>());
+#endif
+
+	std::sort(columns_to_reduce.begin(), columns_to_reduce.end(),
+	          greater_diameter_or_smaller_index<diameter_index_t>());
 #ifdef INDICATE_PROGRESS
-		std::cout << "\033[K";
-#endif
-	}
-
-<<<<<<< HEAD
-template <typename DistanceMatrix>
-void compute_pairs(std::vector<diameter_index_t>& columns_to_reduce, hash_map<index_t, index_t>& pivot_column_index,
-                   index_t dim, index_t n, value_t threshold, coefficient_t modulus,
-                   const std::vector<coefficient_t>& multiplicative_inverse, const DistanceMatrix& dist,
-                   const binomial_coeff_table& binomial_coeff) {
-=======
+	std::cout << "\033[K";
+#endif
+}
+
 	void compute_pairs(std::vector<diameter_index_t>& columns_to_reduce, hash_map<index_t, index_t>& pivot_column_index,
 	                   index_t dim) {
->>>>>>> c9596839
 
 #ifdef PRINT_PERSISTENCE_PAIRS
 		std::cout << "persistence intervals in dim " << dim << ":" << std::endl;
@@ -838,50 +719,56 @@
 	void compute_barcodes() {
 
 		std::vector<diameter_index_t> columns_to_reduce;
-
+		
+		std::vector<diameter_index_t> simplices, &edges = simplices;
+		
+		for (index_t e = 0; e < dist.distances.size(); ++e) {
+			value_t diameter = dist.distances[e];
+			if (diameter <= threshold) edges.push_back(std::make_pair(diameter, e));
+		}
+		
+		std::sort(edges.rbegin(), edges.rend(), greater_diameter_or_smaller_index<diameter_index_t>());
+		
 		{
 			union_find dset(n);
-			std::vector<diameter_index_t> edges;
-			for (index_t index = binomial_coeff(n, 2); index-- > 0;) {
-				value_t diameter = compute_diameter(index, 1);
-				if (diameter <= threshold) edges.push_back(std::make_pair(diameter, index));
-			}
-			std::sort(edges.rbegin(), edges.rend(), greater_diameter_or_smaller_index<diameter_index_t>());
-
+			
 #ifdef PRINT_PERSISTENCE_PAIRS
 			std::cout << "persistence intervals in dim 0:" << std::endl;
 #endif
-
+			
 			std::vector<index_t> vertices_of_edge(2);
 			for (auto e : edges) {
 				vertices_of_edge.clear();
 				get_simplex_vertices(get_index(e), 1, n, std::back_inserter(vertices_of_edge));
 				index_t u = dset.find(vertices_of_edge[0]), v = dset.find(vertices_of_edge[1]);
-
+				
 				if (u != v) {
 #ifdef PRINT_PERSISTENCE_PAIRS
-					if (get_diameter(e) != 0) std::cout << " [0," << get_diameter(e) << ")" << std::endl;
+					if (get_diameter(e) > 0) std::cout << " [0," << get_diameter(e) << ")" << std::endl;
 #endif
 					dset.link(u, v);
 				} else
 					columns_to_reduce.push_back(e);
 			}
 			std::reverse(columns_to_reduce.begin(), columns_to_reduce.end());
-
+			
 #ifdef PRINT_PERSISTENCE_PAIRS
 			for (index_t i = 0; i < n; ++i)
 				if (dset.find(i) == i) std::cout << " [0, )" << std::endl << std::flush;
 #endif
 		}
-
+		
 		for (index_t dim = 1; dim <= dim_max; ++dim) {
 			hash_map<index_t, index_t> pivot_column_index;
 			pivot_column_index.reserve(columns_to_reduce.size());
-
+			
 			compute_pairs(columns_to_reduce, pivot_column_index, dim);
-
-			if (dim < dim_max) { assemble_columns_to_reduce(columns_to_reduce, pivot_column_index, dim + 1); }
-		}
+			
+			if (dim < dim_max) {
+				assemble_columns_to_reduce(simplices, columns_to_reduce, pivot_column_index, dim);
+			}
+		}
+		
 	}
 };
 
@@ -1098,98 +985,15 @@
 		exit(-1);
 	}
 
-	std::chrono::time_point<std::chrono::system_clock> start;
-
-	start = std::chrono::system_clock::now();
-
 	compressed_lower_distance_matrix dist = read_file(filename ? file_stream : std::cin, format);
 
-<<<<<<< HEAD
-	std::cout << "Reading file in " << std::chrono::duration_cast<std::chrono::milliseconds>(std::chrono::system_clock::now() - start).count() / 1000. << " s.\n";
-
-	index_t n = dist.size();
-
-	std::cout << "distance matrix with " << n << " points" << std::endl;
-=======
 	std::cout << "distance matrix with " << dist.size() << " points" << std::endl;
->>>>>>> c9596839
 
 	auto value_range = std::minmax_element(dist.distances.begin(), dist.distances.end());
 	std::cout << "value range: [" << *value_range.first << "," << *value_range.second << "]" << std::endl;
-
-<<<<<<< HEAD
-	start = std::chrono::system_clock::now();
-
+	
 	sparse_distance_matrix sparse_dist(dist, threshold);
 	
-	std::cout << "Building sparse distance matrix in " << std::chrono::duration_cast<std::chrono::milliseconds>(std::chrono::system_clock::now() - start).count() / 1000. << " s.\n";
-	
-
-	dim_max = std::min(dim_max, n - 2);
-
-	binomial_coeff_table binomial_coeff(n, dim_max + 2);
-	std::vector<coefficient_t> multiplicative_inverse(multiplicative_inverse_vector(modulus));
-
-	std::vector<diameter_index_t> columns_to_reduce;
-
-    std::vector<diameter_index_t> simplices, &edges = simplices;
-	
-	
-	start = std::chrono::system_clock::now();
-
-    for (index_t e = 0; e < dist.distances.size(); ++e) {
-        value_t diameter = dist.distances[e];
-		if (diameter <= threshold) edges.push_back(std::make_pair(diameter, e));
-    }
-	
-	std::sort(edges.rbegin(), edges.rend(), greater_diameter_or_smaller_index<diameter_index_t>());
-
-    {
-		union_find dset(n);
-
-#ifdef PRINT_PERSISTENCE_PAIRS
-		std::cout << "persistence intervals in dim 0:" << std::endl;
-#endif
-
-		std::vector<index_t> vertices_of_edge(2);
-		for (auto e : edges) {
-			vertices_of_edge.clear();
-			get_simplex_vertices(get_index(e), 1, n, binomial_coeff, std::back_inserter(vertices_of_edge));
-			index_t u = dset.find(vertices_of_edge[0]), v = dset.find(vertices_of_edge[1]);
-
-			if (u != v) {
-#ifdef PRINT_PERSISTENCE_PAIRS
-				if (get_diameter(e) > 0) std::cout << " [0," << get_diameter(e) << ")" << std::endl;
-#endif
-				dset.link(u, v);
-			} else
-				columns_to_reduce.push_back(e);
-		}
-		std::reverse(columns_to_reduce.begin(), columns_to_reduce.end());
-
-#ifdef PRINT_PERSISTENCE_PAIRS
-		for (index_t i = 0; i < n; ++i)
-			if (dset.find(i) == i) std::cout << " [0, )" << std::endl << std::flush;
-#endif
-	}
-
-	for (index_t dim = 1; dim <= dim_max; ++dim) {
-		hash_map<index_t, index_t> pivot_column_index;
-		pivot_column_index.reserve(columns_to_reduce.size());
-
-		compute_pairs(columns_to_reduce, pivot_column_index, dim, n, threshold, modulus, multiplicative_inverse,
-		              sparse_dist, binomial_coeff);
-
-		if (dim < dim_max) {
-			assemble_columns_to_reduce(simplices, columns_to_reduce, pivot_column_index, sparse_dist, dim, n,
-			                           threshold, modulus, binomial_coeff);
-		}
-	}
-	
-	std::cout << "Computing Rips persistence in " << std::chrono::duration_cast<std::chrono::milliseconds>(std::chrono::system_clock::now() - start).count() / 1000. << " s.\n";
-
-
-=======
-	ripser(std::move(dist), dim_max, threshold, modulus).compute_barcodes();
->>>>>>> c9596839
+
+	ripser(std::move(dist), std::move(sparse_dist), dim_max, threshold, modulus).compute_barcodes();
 }