/*

 Ripser: a lean C++ code for computation of Vietoris-Rips persistence barcodes

 MIT License

 Copyright (c) 2015–2019 Ulrich Bauer

 Permission is hereby granted, free of charge, to any person obtaining a copy
 of this software and associated documentation files (the "Software"), to deal
 in the Software without restriction, including without limitation the rights
 to use, copy, modify, merge, publish, distribute, sublicense, and/or sell
 copies of the Software, and to permit persons to whom the Software is
 furnished to do so, subject to the following conditions:

 The above copyright notice and this permission notice shall be included in all
 copies or substantial portions of the Software.

 THE SOFTWARE IS PROVIDED "AS IS", WITHOUT WARRANTY OF ANY KIND, EXPRESS OR
 IMPLIED, INCLUDING BUT NOT LIMITED TO THE WARRANTIES OF MERCHANTABILITY,
 FITNESS FOR A PARTICULAR PURPOSE AND NONINFRINGEMENT. IN NO EVENT SHALL THE
 AUTHORS OR COPYRIGHT HOLDERS BE LIABLE FOR ANY CLAIM, DAMAGES OR OTHER
 LIABILITY, WHETHER IN AN ACTION OF CONTRACT, TORT OR OTHERWISE, ARISING FROM,
 OUT OF OR IN CONNECTION WITH THE SOFTWARE OR THE USE OR OTHER DEALINGS IN THE
 SOFTWARE.

 You are under no obligation whatsoever to provide any bug fixes, patches, or
 upgrades to the features, functionality or performance of the source code
 ("Enhancements") to anyone; however, if you choose to make your Enhancements
 available either publicly, or directly to the author of this software, without
 imposing a separate written license agreement for such Enhancements, then you
 hereby grant the following license: a non-exclusive, royalty-free perpetual
 license to install, use, modify, prepare derivative works, incorporate into
 other computer software, distribute, and sublicense such enhancements or
 derivative works thereof, in binary and source code form.

*/

//#define INDICATE_PROGRESS
#define PRINT_PERSISTENCE_PAIRS

//#define USE_GOOGLE_HASHMAP

#include <fstream>
#include <iostream>
#include <numeric>
#include <queue>
#include <sstream>
#include <unordered_map>

#ifdef USE_GOOGLE_HASHMAP
#include <sparsehash/dense_hash_map>
template <class Key, class T, class H, class E>
class hash_map : public google::dense_hash_map<Key, T, H, E> {
public:
	explicit hash_map() : google::dense_hash_map<Key, T, H, E>() { this->set_empty_key(-1); }

	inline void reserve(size_t hint) { this->resize(hint); }
};
#else
template <class Key, class T, class H, class E>
class hash_map : public std::unordered_map<Key, T, H, E> {};
#endif

typedef float value_t;
typedef int64_t index_t;
typedef uint16_t coefficient_t;

class binomial_coeff_table {
	std::vector<std::vector<index_t>> B;

public:
	binomial_coeff_table(index_t n, index_t k) : B(n + 1) {
		for (index_t i = 0; i <= n; ++i) {
			B[i].resize(k + 1, 0);
			B[i][0] = 1;
			if (i <= k) B[i][i] = 1;
			for (index_t j = 1; j < std::min(i, k + 1); ++j)
				B[i][j] = B[i - 1][j - 1] + B[i - 1][j];
		}
	}

	index_t operator()(index_t n, index_t k) const {
		assert(n < B.size() && k < B[n].size() && n >= k - 1);
		return B[n][k];
	}
};

bool is_prime(const coefficient_t n) {
	if (!(n & 1) || n < 2) return n == 2;
	for (coefficient_t p = 3; p <= n / p; p += 2)
		if (!(n % p)) return false;
	return true;
}

std::vector<coefficient_t> multiplicative_inverse_vector(const coefficient_t m) {
	std::vector<coefficient_t> inverse(m);
	inverse[1] = 1;
	// m = a * (m / a) + m % a
	// Multipying with inverse(a) * inverse(m % a):
	// 0 = inverse(m % a) * (m / a) + inverse(a)  (mod m)
	for (coefficient_t a = 2; a < m; ++a) inverse[a] = m - (inverse[m % a] * (m / a)) % m;
	return inverse;
}

struct __attribute__((packed)) entry_t {
	index_t index : 8 * (sizeof(index_t) - sizeof(coefficient_t));
	coefficient_t coefficient;
	entry_t(index_t _index, coefficient_t _coefficient)
	    : index(_index), coefficient(_coefficient) {}
	entry_t(index_t _index) : index(_index), coefficient(0) {}
	entry_t() : index(0), coefficient(0) {}
};

static_assert(sizeof(entry_t) == sizeof(index_t), "size of entry_t is not the same as index_t");

entry_t make_entry(index_t _index, coefficient_t _coefficient) {
	return entry_t(_index, _coefficient);
}
index_t get_index(const entry_t& e) { return e.index; }
index_t get_coefficient(const entry_t& e) { return e.coefficient; }
void set_coefficient(entry_t& e, const coefficient_t c) { e.coefficient = c; }

bool operator==(const entry_t& e1, const entry_t& e2) {
	return get_index(e1) == get_index(e2) && get_coefficient(e1) == get_coefficient(e2);
}

std::ostream& operator<<(std::ostream& stream, const entry_t& e) {
	stream << get_index(e) << ":" << get_coefficient(e);
	return stream;
}

const entry_t& get_entry(const entry_t& e) { return e; }

struct entry_hash {
	std::size_t operator()(const entry_t& e) const { return std::hash<index_t>()(get_index(e)); }
};

struct equal_index {
	bool operator()(const entry_t& e, const entry_t& f) const {
		return get_index(e) == get_index(f);
	}
};

typedef hash_map<entry_t, index_t, entry_hash, equal_index> entry_hash_map;

typedef std::pair<value_t, index_t> diameter_index_t;
value_t get_diameter(const diameter_index_t& i) { return i.first; }
index_t get_index(const diameter_index_t& i) { return i.second; }

typedef std::pair<index_t, value_t> index_diameter_t;
index_t get_index(const index_diameter_t& i) { return i.first; }
value_t get_diameter(const index_diameter_t& i) { return i.second; }

struct diameter_entry_t : std::pair<value_t, entry_t> {
	diameter_entry_t() {}
	diameter_entry_t(value_t _diameter, index_t _index, coefficient_t _coefficient)
	    : std::pair<value_t, entry_t>(_diameter, make_entry(_index, _coefficient)) {}
	diameter_entry_t(const diameter_index_t& _diameter_index, coefficient_t _coefficient)
	    : std::pair<value_t, entry_t>(get_diameter(_diameter_index),
	                                  make_entry(get_index(_diameter_index), _coefficient)) {}
	diameter_entry_t(const index_t& _index) : diameter_entry_t(0, _index, 0) {}
};

const entry_t& get_entry(const diameter_entry_t& p) { return p.second; }
entry_t& get_entry(diameter_entry_t& p) { return p.second; }
const index_t get_index(const diameter_entry_t& p) { return get_index(get_entry(p)); }
const coefficient_t get_coefficient(const diameter_entry_t& p) {
	return get_coefficient(get_entry(p));
}
const value_t& get_diameter(const diameter_entry_t& p) { return p.first; }
void set_coefficient(diameter_entry_t& p, const coefficient_t c) {
	set_coefficient(get_entry(p), c);
}

template <typename Entry> struct greater_diameter_or_smaller_index {
	bool operator()(const Entry& a, const Entry& b) {
		return (get_diameter(a) > get_diameter(b)) ||
		       ((get_diameter(a) == get_diameter(b)) && (get_index(a) < get_index(b)));
	}
};

enum compressed_matrix_layout { LOWER_TRIANGULAR, UPPER_TRIANGULAR };

template <compressed_matrix_layout Layout> struct compressed_distance_matrix {
	std::vector<value_t> distances;
	std::vector<value_t*> rows;

	compressed_distance_matrix(std::vector<value_t>&& _distances)
	    : distances(std::move(_distances)), rows((1 + std::sqrt(1 + 8 * distances.size())) / 2) {
		assert(distances.size() == size() * (size() - 1) / 2);
		init_rows();
	}

	template <typename DistanceMatrix>
	compressed_distance_matrix(const DistanceMatrix& mat)
	    : distances(mat.size() * (mat.size() - 1) / 2), rows(mat.size()) {
		init_rows();

		for (index_t i = 1; i < size(); ++i)
			for (index_t j = 0; j < i; ++j) rows[i][j] = mat(i, j);
	}

	value_t operator()(const index_t i, const index_t j) const;
	size_t size() const { return rows.size(); }
	void init_rows();
};

typedef compressed_distance_matrix<LOWER_TRIANGULAR> compressed_lower_distance_matrix;
typedef compressed_distance_matrix<UPPER_TRIANGULAR> compressed_upper_distance_matrix;

template <> void compressed_lower_distance_matrix::init_rows() {
	value_t* pointer = &distances[0];
	for (index_t i = 1; i < size(); ++i) {
		rows[i] = pointer;
		pointer += i;
	}
}

template <> void compressed_upper_distance_matrix::init_rows() {
	value_t* pointer = &distances[0] - 1;
	for (index_t i = 0; i < size() - 1; ++i) {
		rows[i] = pointer;
		pointer += size() - i - 2;
	}
}

template <>
value_t compressed_lower_distance_matrix::operator()(const index_t i, const index_t j) const {
	return i == j ? 0 : i < j ? rows[j][i] : rows[i][j];
}

template <>
value_t compressed_upper_distance_matrix::operator()(const index_t i, const index_t j) const {
	return i == j ? 0 : i > j ? rows[j][i] : rows[i][j];
}

struct sparse_distance_matrix {
	std::vector<std::vector<index_diameter_t>> neighbors;

	index_t num_edges;

	mutable std::vector<std::vector<index_diameter_t>::const_reverse_iterator> neighbor_it;
	mutable std::vector<std::vector<index_diameter_t>::const_reverse_iterator> neighbor_end;

	sparse_distance_matrix(std::vector<std::vector<index_diameter_t>>&& _neighbors,
	                       index_t _num_edges)
	    : neighbors(std::move(_neighbors)), num_edges(_num_edges) {}

	template <typename DistanceMatrix>
	sparse_distance_matrix(const DistanceMatrix& mat, const value_t threshold)
	    : neighbors(mat.size()), num_edges(0) {

		for (index_t i = 0; i < size(); ++i)
			for (index_t j = 0; j < size(); ++j)
				if (i != j && mat(i, j) <= threshold) {
					++num_edges;
					neighbors[i].push_back(std::make_pair(j, mat(i, j)));
				}
	}

	size_t size() const { return neighbors.size(); }
};

struct euclidean_distance_matrix {
	std::vector<std::vector<value_t>> points;

	euclidean_distance_matrix(std::vector<std::vector<value_t>>&& _points)
	    : points(std::move(_points)) {
		for (auto p : points) { assert(p.size() == points.front().size()); }
	}

	value_t operator()(const index_t i, const index_t j) const {
		assert(i < points.size());
		assert(j < points.size());
		return std::sqrt(std::inner_product(
		    points[i].begin(), points[i].end(), points[j].begin(), value_t(), std::plus<value_t>(),
		    [](value_t u, value_t v) { return (u - v) * (u - v); }));
	}

	size_t size() const { return points.size(); }
};

class union_find {
	std::vector<index_t> parent;
	std::vector<uint8_t> rank;

public:
	union_find(const index_t n) : parent(n), rank(n, 0) {
		for (index_t i = 0; i < n; ++i) parent[i] = i;
	}

	index_t find(index_t x) {
		index_t y = x, z;
		while ((z = parent[y]) != y) y = z;
		while ((z = parent[x]) != y) {
			parent[x] = y;
			x = z;
		}
		return z;
	}

	void link(index_t x, index_t y) {
		if ((x = find(x)) == (y = find(y))) return;
		if (rank[x] > rank[y])
			parent[y] = x;
		else {
			parent[x] = y;
			if (rank[x] == rank[y]) ++rank[y];
		}
	}
};

template <typename Column> diameter_entry_t pop_pivot(Column& column, coefficient_t modulus) {
	diameter_entry_t pivot(-1);
	while (!column.empty()) {
		if (get_coefficient(pivot) == 0)
			pivot = column.top();
		else if (get_index(column.top()) != get_index(pivot))
			break;
		else
			set_coefficient(pivot,
			                (get_coefficient(pivot) + get_coefficient(column.top())) % modulus);
		column.pop();
	}
	if (get_coefficient(pivot) == 0) pivot = -1;
	return pivot;
}

template <typename Column> diameter_entry_t get_pivot(Column& column, const coefficient_t modulus) {
	diameter_entry_t result = pop_pivot(column, modulus);
	if (get_index(result) != -1) column.push(result);
	return result;
}

template <typename ValueType> class compressed_sparse_matrix {
	std::vector<size_t> bounds;
	std::vector<ValueType> entries;

public:
	size_t size() const { return bounds.size(); }

	typename std::vector<ValueType>::const_iterator cbegin(const size_t index) const {
		assert(index < size());
		return index == 0 ? entries.cbegin() : entries.cbegin() + bounds[index - 1];
	}

	typename std::vector<ValueType>::const_iterator cend(const size_t index) const {
		assert(index < size());
		return entries.cbegin() + bounds[index];
	}

	template <typename Iterator> void append_column(const Iterator begin, const Iterator end) {
		for (Iterator it = begin; it != end; ++it) { entries.push_back(*it); }
		bounds.push_back(entries.size());
	}

	void append_column() { bounds.push_back(entries.size()); }

	void push_back(const ValueType e) {
		assert(0 < size());
		entries.push_back(e);
		++bounds.back();
	}

	void pop_back() {
		assert(0 < size());
		entries.pop_back();
		--bounds.back();
	}

	template <typename Collection> void append_column(const Collection collection) {
		append_column(collection.cbegin(), collection.cend());
	}
};

template <class Predicate>
index_t get_max(index_t top, const index_t bottom, const Predicate pred) {
	if (!pred(top)) {
		index_t count = top - bottom;
		while (count > 0) {
			index_t step = count >> 1, mid = top - step;
			if (!pred(mid)) {
				top = mid - 1;
				count -= step + 1;
			} else
				count = step;
		}
	}
	return top;
}

template <typename DistanceMatrix> class ripser {
	const DistanceMatrix dist;
	const index_t n, dim_max;
	const value_t threshold;
	const float ratio;
	const coefficient_t modulus;
	const binomial_coeff_table binomial_coeff;
	const std::vector<coefficient_t> multiplicative_inverse;
	mutable std::vector<diameter_entry_t> coface_entries;

public:
	ripser(DistanceMatrix&& _dist, index_t _dim_max, value_t _threshold, float _ratio,
	       coefficient_t _modulus)
	    : dist(std::move(_dist)), n(dist.size()),
	      dim_max(std::min(_dim_max, index_t(dist.size() - 2))), threshold(_threshold),
	      ratio(_ratio), modulus(_modulus), binomial_coeff(n, dim_max + 2),
	      multiplicative_inverse(multiplicative_inverse_vector(_modulus)) {}

	index_t get_max_vertex(const index_t idx, const index_t k, const index_t n) const {
		return get_max(n, k - 1, [&](index_t w) -> bool { return (binomial_coeff(w, k) <= idx); });
	}

	index_t get_edge_index(const index_t i, const index_t j) const {
		return binomial_coeff(i, 2) + j;
	}

	template <typename OutputIterator>
	OutputIterator get_simplex_vertices(index_t idx, const index_t dim, index_t n,
	                                    OutputIterator out) const {
		--n;
		for (index_t k = dim + 1; k > 0; --k) {
			n = get_max_vertex(idx, k, n);
			*out++ = n;
			idx -= binomial_coeff(n, k);
		}
		return out;
	}

	class simplex_coboundary_enumerator;

	void assemble_columns_to_reduce(std::vector<diameter_index_t>& simplices,
	                                std::vector<diameter_index_t>& columns_to_reduce,
	                                entry_hash_map& pivot_column_index, index_t dim) {

#ifdef INDICATE_PROGRESS
		std::cout << "\033[K"
		          << "assembling columns"
		          << "\r" << std::flush;
#endif

		--dim;
		columns_to_reduce.clear();

		std::vector<diameter_index_t> next_simplices;

		for (diameter_index_t simplex : simplices) {
			simplex_coboundary_enumerator cofaces(diameter_entry_t(simplex, 1), dim, *this);

			while (cofaces.has_next(false)) {
				auto coface = cofaces.next();

				next_simplices.push_back(std::make_pair(get_diameter(coface), get_index(coface)));

				if (pivot_column_index.find(get_entry(coface)) == pivot_column_index.end())
					columns_to_reduce.push_back(
					    std::make_pair(get_diameter(coface), get_index(coface)));
			}
		}

		simplices.swap(next_simplices);

#ifdef INDICATE_PROGRESS
		std::cout << "\033[K"
		          << "sorting " << columns_to_reduce.size() << " columns"
		          << "\r" << std::flush;
#endif

		std::sort(columns_to_reduce.begin(), columns_to_reduce.end(),
		          greater_diameter_or_smaller_index<diameter_index_t>());
#ifdef INDICATE_PROGRESS
		std::cout << "\033[K";
#endif
	}

	void compute_dim_0_pairs(std::vector<diameter_index_t>& edges,
	                         std::vector<diameter_index_t>& columns_to_reduce) {
#ifdef PRINT_PERSISTENCE_PAIRS
		std::cout << "persistence intervals in dim 0:" << std::endl;
#endif

		union_find dset(n);

		edges = get_edges();
		std::sort(edges.rbegin(), edges.rend(),
		          greater_diameter_or_smaller_index<diameter_index_t>());
		std::vector<index_t> vertices_of_edge(2);
		for (auto e : edges) {
			get_simplex_vertices(get_index(e), 1, n, vertices_of_edge.rbegin());
			index_t u = dset.find(vertices_of_edge[0]), v = dset.find(vertices_of_edge[1]);

			if (u != v) {
#ifdef PRINT_PERSISTENCE_PAIRS
				if (get_diameter(e) != 0)
					std::cout << " [0," << get_diameter(e) << ")" << std::endl;
#endif
				dset.link(u, v);
			} else
				columns_to_reduce.push_back(e);
		}
		std::reverse(columns_to_reduce.begin(), columns_to_reduce.end());

#ifdef PRINT_PERSISTENCE_PAIRS
		for (index_t i = 0; i < n; ++i)
			if (dset.find(i) == i) std::cout << " [0, )" << std::endl;
#endif
	}

	template <typename Column>
	diameter_entry_t init_coboundary_and_get_pivot(const diameter_entry_t simplex,
	                                               Column& working_coboundary, const index_t& dim,
	                                               entry_hash_map& pivot_column_index) {
		bool check_for_emergent_pair = true;
		coface_entries.clear();
		simplex_coboundary_enumerator cofaces(simplex, dim, *this);
		while (cofaces.has_next()) {
			diameter_entry_t coface = cofaces.next();
			if (get_diameter(coface) <= threshold) {
				coface_entries.push_back(coface);
				if (check_for_emergent_pair && (get_diameter(simplex) == get_diameter(coface))) {
					if (pivot_column_index.find(get_entry(coface)) == pivot_column_index.end())
						return coface;
					check_for_emergent_pair = false;
				}
			}
		}
		for (auto coface : coface_entries) working_coboundary.push(coface);
		return get_pivot(working_coboundary, modulus);
	}

	template <typename Column>
	void add_coboundary(const diameter_entry_t simplex, Column& working_reduction_column,
	                    Column& working_coboundary, const index_t& dim) {
		working_reduction_column.push(simplex);
		simplex_coboundary_enumerator cofaces(simplex, dim, *this);
		while (cofaces.has_next()) {
			diameter_entry_t coface = cofaces.next();
			if (get_diameter(coface) <= threshold) working_coboundary.push(coface);
		}
	}

	template <typename Column>
	void add_coboundary(compressed_sparse_matrix<diameter_entry_t>& reduction_matrix,
	                    const index_t index_column_to_add, const coefficient_t factor,
	                    Column& working_reduction_column, Column& working_coboundary,
	                    const index_t& dim) {
		for (auto it = reduction_matrix.cbegin(index_column_to_add);
		     it != reduction_matrix.cend(index_column_to_add); ++it) {
			diameter_entry_t simplex = *it;
			set_coefficient(simplex, get_coefficient(simplex) * factor % modulus);
			working_reduction_column.push(simplex);
			add_coboundary(simplex, working_reduction_column, working_coboundary, dim);
		}
	}

	void compute_pairs(std::vector<diameter_index_t>& columns_to_reduce,
	                   entry_hash_map& pivot_column_index, const index_t dim) {

#ifdef PRINT_PERSISTENCE_PAIRS
		std::cout << "persistence intervals in dim " << dim << ":" << std::endl;
#endif

		compressed_sparse_matrix<diameter_entry_t> reduction_matrix;

		for (index_t index_column_to_reduce = 0; index_column_to_reduce < columns_to_reduce.size();
		     ++index_column_to_reduce) {

			diameter_entry_t column_to_reduce(columns_to_reduce[index_column_to_reduce], 1);
			value_t diameter = get_diameter(column_to_reduce);

#ifdef INDICATE_PROGRESS
			if ((index_column_to_reduce + 1) % 1000000 == 0)
				std::cout << "\033[K"
				          << "reducing column " << index_column_to_reduce + 1 << "/"
				          << columns_to_reduce.size() << " (diameter " << diameter << ")"
				          << "\r" << std::flush;
#endif

			reduction_matrix.append_column();

			std::priority_queue<diameter_entry_t, std::vector<diameter_entry_t>,
			                    greater_diameter_or_smaller_index<diameter_entry_t>>
			    working_reduction_column, working_coboundary;

			//			working_reduction_column.push(column_to_reduce);

			diameter_entry_t pivot = init_coboundary_and_get_pivot(
			    column_to_reduce, working_coboundary, dim, pivot_column_index);

			while (true) {
				if (get_index(pivot) != -1) {
					auto pair = pivot_column_index.find(get_entry(pivot));
					if (pair != pivot_column_index.end()) {
						entry_t other_pivot = pair->first;
						index_t index_column_to_add = pair->second;
						coefficient_t factor =
						    modulus - get_coefficient(pivot) *
						                  multiplicative_inverse[get_coefficient(other_pivot)] %
						                  modulus;
						diameter_entry_t column_to_add(columns_to_reduce[index_column_to_add],
						                               factor);

						add_coboundary(column_to_add, working_reduction_column, working_coboundary,
						               dim);
						add_coboundary(reduction_matrix, index_column_to_add, factor,
						               working_reduction_column, working_coboundary, dim);

						pivot = get_pivot(working_coboundary, modulus);
					} else {
#ifdef PRINT_PERSISTENCE_PAIRS
						value_t death = get_diameter(pivot);
						if (death > diameter * ratio) {
#ifdef INDICATE_PROGRESS
							std::cout << "\033[K";
#endif
							std::cout << " [" << diameter << "," << death << ")" << std::endl;
						}
#endif
						pivot_column_index.insert(
						    std::make_pair(get_entry(pivot), index_column_to_reduce));

<<<<<<< HEAD
						const coefficient_t inverse =
						    multiplicative_inverse[get_coefficient(pivot)];
=======
						reduction_matrix.append_column();

>>>>>>> 4e2129b1
						while (true) {
							diameter_entry_t e = pop_pivot(working_reduction_column, modulus);
							if (get_index(e) == -1) break;
							assert(get_coefficient(e) > 0);
							reduction_matrix.push_back(e);
						}
						break;
					}
				} else {
#ifdef PRINT_PERSISTENCE_PAIRS
					std::cout << " [" << diameter << ", )" << std::endl;
#endif
					break;
				}
			}
		}
#ifdef INDICATE_PROGRESS
		std::cout << "\033[K";
#endif
	}

	std::vector<diameter_index_t> get_edges();

	void compute_barcodes() {
		std::vector<diameter_index_t> simplices, columns_to_reduce;

		compute_dim_0_pairs(simplices, columns_to_reduce);

		for (index_t dim = 1; dim <= dim_max; ++dim) {
			entry_hash_map pivot_column_index;
			pivot_column_index.reserve(columns_to_reduce.size());

			compute_pairs(columns_to_reduce, pivot_column_index, dim);

			if (dim < dim_max)
				assemble_columns_to_reduce(simplices, columns_to_reduce, pivot_column_index,
				                           dim + 1);
		}
	}
};

template <> class ripser<compressed_lower_distance_matrix>::simplex_coboundary_enumerator {
	index_t idx_below, idx_above, v, k;
	std::vector<index_t> vertices;
	const diameter_entry_t simplex;
	const coefficient_t modulus;
	const compressed_lower_distance_matrix& dist;
	const binomial_coeff_table& binomial_coeff;

public:
	simplex_coboundary_enumerator(const diameter_entry_t _simplex, const index_t _dim,
	                              const ripser& parent)
	    : idx_below(get_index(_simplex)), idx_above(0), v(parent.n - 1), k(_dim + 1),
	      vertices(_dim + 1), simplex(_simplex), modulus(parent.modulus), dist(parent.dist),
	      binomial_coeff(parent.binomial_coeff) {
		parent.get_simplex_vertices(get_index(_simplex), _dim, parent.n, vertices.rbegin());
	}

	bool has_next(bool all_cofaces = true) {
		while ((v != -1) && (binomial_coeff(v, k) <= idx_below)) {
			if (!all_cofaces) return false;
			idx_below -= binomial_coeff(v, k);
			idx_above += binomial_coeff(v, k + 1);
			--v;
			--k;
			assert(k != -1);
		}
		return v != -1;
	}

	diameter_entry_t next() {
		value_t coface_diameter = get_diameter(simplex);
		for (index_t w : vertices) coface_diameter = std::max(coface_diameter, dist(v, w));
		index_t coface_index = idx_above + binomial_coeff(v--, k + 1) + idx_below;
		coefficient_t coface_coefficient =
		    (k & 1 ? modulus - 1 : 1) * get_coefficient(simplex) % modulus;
		return diameter_entry_t(coface_diameter, coface_index, coface_coefficient);
	}
};

template <> class ripser<sparse_distance_matrix>::simplex_coboundary_enumerator {
	const ripser& parent;
	index_t idx_below, idx_above, v, k, max_vertex_below;
	std::vector<index_t> vertices;
	const diameter_entry_t simplex;
	const coefficient_t modulus;
	const sparse_distance_matrix& dist;
	const binomial_coeff_table& binomial_coeff;
	std::vector<std::vector<index_diameter_t>::const_reverse_iterator>& neighbor_it;
	std::vector<std::vector<index_diameter_t>::const_reverse_iterator>& neighbor_end;
	index_diameter_t neighbor;

public:
	simplex_coboundary_enumerator(const diameter_entry_t _simplex, const index_t _dim,
	                              const ripser& _parent)
	    : parent(_parent), idx_below(get_index(_simplex)), idx_above(0), v(parent.n - 1),
	      k(_dim + 1), max_vertex_below(parent.n - 1), simplex(_simplex), modulus(parent.modulus),
	      dist(parent.dist), binomial_coeff(parent.binomial_coeff), vertices(_dim + 1),
	      neighbor_it(dist.neighbor_it), neighbor_end(dist.neighbor_end) {
		neighbor_it.clear();
		neighbor_end.clear();

		parent.get_simplex_vertices(idx_below, _dim, parent.n, vertices.rbegin());
		for (auto v : vertices) {
			neighbor_it.push_back(dist.neighbors[v].rbegin());
			neighbor_end.push_back(dist.neighbors[v].rend());
		}
	}

	bool has_next(bool all_cofaces = true) {
		for (auto &it0 = neighbor_it[0], &end0 = neighbor_end[0]; it0 != end0; ++it0) {
			neighbor = *it0;
			for (size_t idx = 1; idx < neighbor_it.size(); ++idx) {
				auto &it = neighbor_it[idx], end = neighbor_end[idx];
				while (get_index(*it) > get_index(neighbor))
					if (++it == end) return false;
				if (get_index(*it) != get_index(neighbor))
					goto continue_outer;
				else
					neighbor = std::max(neighbor, *it);
			}
			while (k > 0 && vertices[k - 1] > get_index(neighbor)) {
				if (!all_cofaces) return false;
				idx_below -= binomial_coeff(vertices[k - 1], k);
				idx_above += binomial_coeff(vertices[k - 1], k + 1);
				--k;
			}
			return true;
		continue_outer:;
		}
		return false;
	}

	diameter_entry_t next() {
		++neighbor_it[0];
		value_t coface_diameter = std::max(get_diameter(simplex), get_diameter(neighbor));
		index_t coface_index = idx_above + binomial_coeff(get_index(neighbor), k + 1) + idx_below;
		coefficient_t coface_coefficient =
		    (k & 1 ? modulus - 1 : 1) * get_coefficient(simplex) % modulus;
		return diameter_entry_t(coface_diameter, coface_index, coface_coefficient);
	}
};

template <> std::vector<diameter_index_t> ripser<compressed_lower_distance_matrix>::get_edges() {
	std::vector<diameter_index_t> edges;
	std::vector<index_t> vertices(2);
	for (index_t index = binomial_coeff(n, 2); index-- > 0;) {
		get_simplex_vertices(index, 1, dist.size(), vertices.rbegin());
		value_t length = dist(vertices[0], vertices[1]);
		if (length <= threshold) edges.push_back(std::make_pair(length, index));
	}
	return edges;
}

template <> std::vector<diameter_index_t> ripser<sparse_distance_matrix>::get_edges() {
	std::vector<diameter_index_t> edges;
	for (index_t i = 0; i < n; ++i)
		for (auto n : dist.neighbors[i]) {
			index_t j = get_index(n);
			if (i > j) edges.push_back(std::make_pair(get_diameter(n), get_edge_index(i, j)));
		}
	return edges;
}

enum file_format {
	LOWER_DISTANCE_MATRIX,
	UPPER_DISTANCE_MATRIX,
	DISTANCE_MATRIX,
	POINT_CLOUD,
	DIPHA,
	SPARSE,
	BINARY
};

template <typename T> T read(std::istream& input_stream) {
	T result;
	input_stream.read(reinterpret_cast<char*>(&result), sizeof(T));
	return result; // on little endian: boost::endian::little_to_native(result);
}

compressed_lower_distance_matrix read_point_cloud(std::istream& input_stream) {
	std::vector<std::vector<value_t>> points;

	std::string line;
	value_t value;
	while (std::getline(input_stream, line)) {
		std::vector<value_t> point;
		std::istringstream s(line);
		while (s >> value) {
			point.push_back(value);
			s.ignore();
		}
		if (!point.empty()) points.push_back(point);
		assert(point.size() == points.front().size());
	}

	euclidean_distance_matrix eucl_dist(std::move(points));
	index_t n = eucl_dist.size();
	std::cout << "point cloud with " << n << " points in dimension "
	          << eucl_dist.points.front().size() << std::endl;

	std::vector<value_t> distances;
	for (int i = 0; i < n; ++i)
		for (int j = 0; j < i; ++j) distances.push_back(eucl_dist(i, j));

	return compressed_lower_distance_matrix(std::move(distances));
}

sparse_distance_matrix read_sparse_distance_matrix(std::istream& input_stream) {
	std::vector<std::vector<index_diameter_t>> neighbors;
	index_t num_edges = 0;

	std::string line;
	while (std::getline(input_stream, line)) {
		std::istringstream s(line);
		size_t i, j;
		value_t value;
		s >> i;
		s >> j;
		s >> value;
		if (i != j) {
			neighbors.resize(std::max({neighbors.size(), i + 1, j + 1}));
			neighbors[i].push_back(std::make_pair(j, value));
			neighbors[j].push_back(std::make_pair(i, value));
			++num_edges;
		}
	}

	for (index_t i = 0; i < neighbors.size(); ++i)
		std::sort(neighbors[i].begin(), neighbors[i].end());

	return sparse_distance_matrix(std::move(neighbors), num_edges);
}

compressed_lower_distance_matrix read_lower_distance_matrix(std::istream& input_stream) {
	std::vector<value_t> distances;
	value_t value;
	while (input_stream >> value) {
		distances.push_back(value);
		input_stream.ignore();
	}

	return compressed_lower_distance_matrix(std::move(distances));
}

compressed_lower_distance_matrix read_upper_distance_matrix(std::istream& input_stream) {
	std::vector<value_t> distances;
	value_t value;
	while (input_stream >> value) {
		distances.push_back(value);
		input_stream.ignore();
	}

	return compressed_lower_distance_matrix(compressed_upper_distance_matrix(std::move(distances)));
}

compressed_lower_distance_matrix read_distance_matrix(std::istream& input_stream) {
	std::vector<value_t> distances;

	std::string line;
	value_t value;
	for (int i = 0; std::getline(input_stream, line); ++i) {
		std::istringstream s(line);
		for (int j = 0; j < i && s >> value; ++j) {
			distances.push_back(value);
			s.ignore();
		}
	}

	return compressed_lower_distance_matrix(std::move(distances));
}

compressed_lower_distance_matrix read_dipha(std::istream& input_stream) {
	if (read<int64_t>(input_stream) != 8067171840) {
		std::cerr << "input is not a Dipha file (magic number: 8067171840)" << std::endl;
		exit(-1);
	}

	if (read<int64_t>(input_stream) != 7) {
		std::cerr << "input is not a Dipha distance matrix (file type: 7)" << std::endl;
		exit(-1);
	}

	index_t n = read<int64_t>(input_stream);

	std::vector<value_t> distances;

	for (int i = 0; i < n; ++i)
		for (int j = 0; j < n; ++j)
			if (i > j)
				distances.push_back(read<double>(input_stream));
			else
				read<double>(input_stream);

	return compressed_lower_distance_matrix(std::move(distances));
}

compressed_lower_distance_matrix read_binary(std::istream& input_stream) {
	std::vector<value_t> distances;
	while (!input_stream.eof()) distances.push_back(read<value_t>(input_stream));
	return compressed_lower_distance_matrix(std::move(distances));
}

compressed_lower_distance_matrix read_file(std::istream& input_stream, const file_format format) {
	switch (format) {
	case LOWER_DISTANCE_MATRIX:
		return read_lower_distance_matrix(input_stream);
	case UPPER_DISTANCE_MATRIX:
		return read_upper_distance_matrix(input_stream);
	case DISTANCE_MATRIX:
		return read_distance_matrix(input_stream);
	case POINT_CLOUD:
		return read_point_cloud(input_stream);
	case DIPHA:
		return read_dipha(input_stream);
	default:
		return read_binary(input_stream);
	}
}

void print_usage_and_exit(int exit_code) {
	std::cerr
	    << "Usage: "
	    << "ripser "
	    << "[options] [filename]" << std::endl
	    << std::endl
	    << "Options:" << std::endl
	    << std::endl
	    << "  --help           print this screen" << std::endl
	    << "  --format         use the specified file format for the input. Options are:"
	    << std::endl
	    << "                     lower-distance (lower triangular distance matrix; default)"
	    << std::endl
	    << "                     upper-distance (upper triangular distance matrix)" << std::endl
	    << "                     distance       (full distance matrix)" << std::endl
	    << "                     point-cloud    (point cloud in Euclidean space)" << std::endl
	    << "                     dipha          (distance matrix in DIPHA file format)" << std::endl
	    << "                     sparse         (sparse distance matrix in Sparse Triplet format)"
	    << std::endl
	    << "                     binary         (lower triangular distance matrix in binary format)"
	    << std::endl
	    << "  --dim <k>        compute persistent homology up to dimension k" << std::endl
	    << "  --threshold <t>  compute Rips complexes up to diameter t" << std::endl
	    << "  --modulus <p>    compute homology with coefficients in the prime field Z/pZ"
	    << std::endl
	    << "  --ratio <r>      only show persistence pairs with death/birth ratio > r" << std::endl;
	exit(exit_code);
}

int main(int argc, char** argv) {
	const char* filename = nullptr;

	file_format format = DISTANCE_MATRIX;

	index_t dim_max = 1;
	value_t threshold = std::numeric_limits<value_t>::max();
	float ratio = 1;
	coefficient_t modulus = 2;

	for (index_t i = 1; i < argc; ++i) {
		const std::string arg(argv[i]);
		if (arg == "--help") {
			print_usage_and_exit(0);
		} else if (arg == "--dim") {
			std::string parameter = std::string(argv[++i]);
			size_t next_pos;
			dim_max = std::stol(parameter, &next_pos);
			if (next_pos != parameter.size()) print_usage_and_exit(-1);
		} else if (arg == "--threshold") {
			std::string parameter = std::string(argv[++i]);
			size_t next_pos;
			threshold = std::stof(parameter, &next_pos);
			if (next_pos != parameter.size()) print_usage_and_exit(-1);
		} else if (arg == "--ratio") {
			std::string parameter = std::string(argv[++i]);
			size_t next_pos;
			ratio = std::stof(parameter, &next_pos);
			if (next_pos != parameter.size()) print_usage_and_exit(-1);
		} else if (arg == "--format") {
			std::string parameter = std::string(argv[++i]);
			if (parameter.rfind("lower", 0) == 0)
				format = LOWER_DISTANCE_MATRIX;
			else if (parameter.rfind("upper", 0) == 0)
				format = UPPER_DISTANCE_MATRIX;
			else if (parameter.rfind("dist", 0) == 0)
				format = DISTANCE_MATRIX;
			else if (parameter.rfind("point", 0) == 0)
				format = POINT_CLOUD;
			else if (parameter == "dipha")
				format = DIPHA;
			else if (parameter == "sparse")
				format = SPARSE;
			else if (parameter == "binary")
				format = BINARY;
			else
				print_usage_and_exit(-1);
		} else if (arg == "--modulus") {
			std::string parameter = std::string(argv[++i]);
			size_t next_pos;
			modulus = std::stol(parameter, &next_pos);
			if (next_pos != parameter.size() || !is_prime(modulus)) print_usage_and_exit(-1);
		} else {
			if (filename) { print_usage_and_exit(-1); }
			filename = argv[i];
		}
	}

	std::ifstream file_stream(filename);
	if (filename && file_stream.fail()) {
		std::cerr << "couldn't open file " << filename << std::endl;
		exit(-1);
	}

	if (format == SPARSE) {
		sparse_distance_matrix dist =
		    read_sparse_distance_matrix(filename ? file_stream : std::cin);
		std::cout << "sparse distance matrix with " << dist.size() << " points and "
		          << dist.num_edges << "/" << (dist.size() * (dist.size() - 1)) / 2 << " entries"
		          << std::endl;

		ripser<sparse_distance_matrix>(std::move(dist), dim_max, threshold, ratio, modulus)
		    .compute_barcodes();
	} else {
		compressed_lower_distance_matrix dist =
		    read_file(filename ? file_stream : std::cin, format);

		value_t min = std::numeric_limits<value_t>::infinity(),
		        max = -std::numeric_limits<value_t>::infinity(), max_finite = max;
		int num_edges = 0;

		if (threshold == std::numeric_limits<value_t>::max()) {
			value_t enclosing_radius = std::numeric_limits<value_t>::infinity();
			for (index_t i = 0; i < dist.size(); ++i) {
				value_t r_i = -std::numeric_limits<value_t>::infinity();
				for (index_t j = 0; j < dist.size(); ++j) r_i = std::max(r_i, dist(i, j));
				enclosing_radius = std::min(enclosing_radius, r_i);
			}
			threshold = enclosing_radius;
		}

		for (auto d : dist.distances) {
			min = std::min(min, d);
			max = std::max(max, d);
			max_finite =
			    d != std::numeric_limits<value_t>::infinity() ? std::max(max, d) : max_finite;
			if (d <= threshold) ++num_edges;
		}
		std::cout << "value range: [" << min << "," << max_finite << "]" << std::endl;

		if (threshold >= max) {
			std::cout << "distance matrix with " << dist.size() << " points" << std::endl;
			ripser<compressed_lower_distance_matrix>(std::move(dist), dim_max, threshold, ratio,
			                                         modulus)
			    .compute_barcodes();
		} else {
			std::cout << "sparse distance matrix with " << dist.size() << " points and "
			          << num_edges << "/" << (dist.size() * dist.size() - 1) / 2 << " entries"
			          << std::endl;

			ripser<sparse_distance_matrix>(sparse_distance_matrix(std::move(dist), threshold),
			                               dim_max, threshold, ratio, modulus)
			    .compute_barcodes();
		}
	}
}<|MERGE_RESOLUTION|>--- conflicted
+++ resolved
@@ -620,13 +620,8 @@
 						pivot_column_index.insert(
 						    std::make_pair(get_entry(pivot), index_column_to_reduce));
 
-<<<<<<< HEAD
 						const coefficient_t inverse =
 						    multiplicative_inverse[get_coefficient(pivot)];
-=======
-						reduction_matrix.append_column();
-
->>>>>>> 4e2129b1
 						while (true) {
 							diameter_entry_t e = pop_pivot(working_reduction_column, modulus);
 							if (get_index(e) == -1) break;
