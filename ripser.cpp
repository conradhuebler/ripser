/*

 Ripser: a lean C++ code for computation of Vietoris-Rips persistence barcodes

 MIT License

 Copyright (c) 2015–2019 Ulrich Bauer

 Permission is hereby granted, free of charge, to any person obtaining a copy
 of this software and associated documentation files (the "Software"), to deal
 in the Software without restriction, including without limitation the rights
 to use, copy, modify, merge, publish, distribute, sublicense, and/or sell
 copies of the Software, and to permit persons to whom the Software is
 furnished to do so, subject to the following conditions:

 The above copyright notice and this permission notice shall be included in all
 copies or substantial portions of the Software.

 THE SOFTWARE IS PROVIDED "AS IS", WITHOUT WARRANTY OF ANY KIND, EXPRESS OR
 IMPLIED, INCLUDING BUT NOT LIMITED TO THE WARRANTIES OF MERCHANTABILITY,
 FITNESS FOR A PARTICULAR PURPOSE AND NONINFRINGEMENT. IN NO EVENT SHALL THE
 AUTHORS OR COPYRIGHT HOLDERS BE LIABLE FOR ANY CLAIM, DAMAGES OR OTHER
 LIABILITY, WHETHER IN AN ACTION OF CONTRACT, TORT OR OTHERWISE, ARISING FROM,
 OUT OF OR IN CONNECTION WITH THE SOFTWARE OR THE USE OR OTHER DEALINGS IN THE
 SOFTWARE.

 You are under no obligation whatsoever to provide any bug fixes, patches, or
 upgrades to the features, functionality or performance of the source code
 ("Enhancements") to anyone; however, if you choose to make your Enhancements
 available either publicly, or directly to the author of this software, without
 imposing a separate written license agreement for such Enhancements, then you
 hereby grant the following license: a non-exclusive, royalty-free perpetual
 license to install, use, modify, prepare derivative works, incorporate into
 other computer software, distribute, and sublicense such enhancements or
 derivative works thereof, in binary and source code form.

*/

<<<<<<< HEAD
#define USE_COEFFICIENTS

//#define INDICATE_PROGRESS
=======
#define INDICATE_PROGRESS
>>>>>>> e843303d
#define PRINT_PERSISTENCE_PAIRS

//#define USE_GOOGLE_HASHMAP

#include <fstream>
#include <iostream>
#include <numeric>
#include <queue>
#include <sstream>
#include <unordered_map>
#include <chrono>

#ifdef USE_GOOGLE_HASHMAP
#include <sparsehash/dense_hash_map>
template <class Key, class T, class H, class E>
class hash_map : public google::dense_hash_map<Key, T, H, E> {
public:
	explicit hash_map() : google::dense_hash_map<Key, T, H, E>() { this->set_empty_key(-1); }

	inline void reserve(size_t hint) { this->resize(hint); }
};
#else
template <class Key, class T, class H, class E>
class hash_map : public std::unordered_map<Key, T, H, E> {};
#endif

typedef float value_t;
typedef int64_t index_t;
typedef uint16_t coefficient_t;

static const std::chrono::milliseconds time_step(40);

static const std::string clear_line("\r\033[K");

class binomial_coeff_table {
	std::vector<std::vector<index_t>> B;

public:
	binomial_coeff_table(index_t n, index_t k) : B(n + 1) {
		for (index_t i = 0; i <= n; ++i) {
			B[i].resize(k + 1, 0);
			B[i][0] = 1;
			if (i <= k) B[i][i] = 1;
			for (index_t j = 1; j < std::min(i, k + 1); ++j)
				B[i][j] = B[i - 1][j - 1] + B[i - 1][j];
		}
	}

	index_t operator()(index_t n, index_t k) const {
		assert(n < B.size() && k < B[n].size() && n >= k - 1);
		return B[n][k];
	}
};

bool is_prime(const coefficient_t n) {
	if (!(n & 1) || n < 2) return n == 2;
	for (coefficient_t p = 3; p <= n / p; p += 2)
		if (!(n % p)) return false;
	return true;
}

std::vector<coefficient_t> multiplicative_inverse_vector(const coefficient_t m) {
	std::vector<coefficient_t> inverse(m);
	inverse[1] = 1;
	// m = a * (m / a) + m % a
	// Multipying with inverse(a) * inverse(m % a):
	// 0 = inverse(m % a) * (m / a) + inverse(a)  (mod m)
	for (coefficient_t a = 2; a < m; ++a) inverse[a] = m - (inverse[m % a] * (m / a)) % m;
	return inverse;
}

#ifdef USE_COEFFICIENTS

struct __attribute__((packed)) entry_t {
	index_t index : 8 * (sizeof(index_t) - sizeof(coefficient_t));
	coefficient_t coefficient;
	entry_t(index_t _index, coefficient_t _coefficient)
	    : index(_index), coefficient(_coefficient) {}
	entry_t(index_t _index) : index(_index), coefficient(0) {}
	entry_t() : index(0), coefficient(0) {}
};

static_assert(sizeof(entry_t) == sizeof(index_t), "size of entry_t is not the same as index_t");

index_t get_index(const entry_t& e) { return e.index; }
index_t get_coefficient(const entry_t& e) { return e.coefficient; }
void set_coefficient(entry_t& e, const coefficient_t c) { e.coefficient = c; }

bool operator==(const entry_t& e1, const entry_t& e2) {
	return get_index(e1) == get_index(e2) && get_coefficient(e1) == get_coefficient(e2);
}

std::ostream& operator<<(std::ostream& stream, const entry_t& e) {
	stream << get_index(e) << ":" << get_coefficient(e);
	return stream;
}

#else

typedef index_t entry_t;
const index_t get_index(const entry_t& i) { return i; }
index_t get_coefficient(const entry_t& i) { return 1; }
entry_t make_entry(index_t _index, coefficient_t _value) { return entry_t(_index); }
void set_coefficient(entry_t& e, const coefficient_t c) {}

#endif

const entry_t& get_entry(const entry_t& e) { return e; }

struct entry_hash {
	std::size_t operator()(const entry_t& e) const { return std::hash<index_t>()(get_index(e)); }
};

struct equal_index {
	bool operator()(const entry_t& e, const entry_t& f) const {
		return get_index(e) == get_index(f);
	}
};

typedef hash_map<entry_t, index_t, entry_hash, equal_index> entry_hash_map;

typedef std::pair<value_t, index_t> diameter_index_t;
value_t get_diameter(const diameter_index_t& i) { return i.first; }
index_t get_index(const diameter_index_t& i) { return i.second; }

typedef std::pair<index_t, value_t> index_diameter_t;
index_t get_index(const index_diameter_t& i) { return i.first; }
value_t get_diameter(const index_diameter_t& i) { return i.second; }

struct diameter_entry_t : std::pair<value_t, entry_t> {
	using std::pair<value_t, entry_t>::pair;
	diameter_entry_t(value_t _diameter, index_t _index, coefficient_t _coefficient)
	    : diameter_entry_t(_diameter, {_index, _coefficient}) {}
	diameter_entry_t(const diameter_index_t& _diameter_index, coefficient_t _coefficient)
	    : diameter_entry_t(get_diameter(_diameter_index),
	                       {get_index(_diameter_index), _coefficient}) {}
	diameter_entry_t(const index_t& _index) : diameter_entry_t(0, _index, 0) {}
};

const entry_t& get_entry(const diameter_entry_t& p) { return p.second; }
entry_t& get_entry(diameter_entry_t& p) { return p.second; }
const index_t get_index(const diameter_entry_t& p) { return get_index(get_entry(p)); }
const coefficient_t get_coefficient(const diameter_entry_t& p) {
	return get_coefficient(get_entry(p));
}
const value_t& get_diameter(const diameter_entry_t& p) { return p.first; }
void set_coefficient(diameter_entry_t& p, const coefficient_t c) {
	set_coefficient(get_entry(p), c);
}

template <typename Entry> struct greater_diameter_or_smaller_index {
	bool operator()(const Entry& a, const Entry& b) {
		return (get_diameter(a) > get_diameter(b)) ||
		       ((get_diameter(a) == get_diameter(b)) && (get_index(a) < get_index(b)));
	}
};

enum compressed_matrix_layout { LOWER_TRIANGULAR, UPPER_TRIANGULAR };

template <compressed_matrix_layout Layout> struct compressed_distance_matrix {
	std::vector<value_t> distances;
	std::vector<value_t*> rows;

	compressed_distance_matrix(std::vector<value_t>&& _distances)
	    : distances(std::move(_distances)), rows((1 + std::sqrt(1 + 8 * distances.size())) / 2) {
		assert(distances.size() == size() * (size() - 1) / 2);
		init_rows();
	}

	template <typename DistanceMatrix>
	compressed_distance_matrix(const DistanceMatrix& mat)
	    : distances(mat.size() * (mat.size() - 1) / 2), rows(mat.size()) {
		init_rows();

		for (index_t i = 1; i < size(); ++i)
			for (index_t j = 0; j < i; ++j) rows[i][j] = mat(i, j);
	}

	value_t operator()(const index_t i, const index_t j) const;
	size_t size() const { return rows.size(); }
	void init_rows();
};

typedef compressed_distance_matrix<LOWER_TRIANGULAR> compressed_lower_distance_matrix;
typedef compressed_distance_matrix<UPPER_TRIANGULAR> compressed_upper_distance_matrix;

template <> void compressed_lower_distance_matrix::init_rows() {
	value_t* pointer = &distances[0];
	for (index_t i = 1; i < size(); ++i) {
		rows[i] = pointer;
		pointer += i;
	}
}

template <> void compressed_upper_distance_matrix::init_rows() {
	value_t* pointer = &distances[0] - 1;
	for (index_t i = 0; i < size() - 1; ++i) {
		rows[i] = pointer;
		pointer += size() - i - 2;
	}
}

template <>
value_t compressed_lower_distance_matrix::operator()(const index_t i, const index_t j) const {
	return i == j ? 0 : i < j ? rows[j][i] : rows[i][j];
}

template <>
value_t compressed_upper_distance_matrix::operator()(const index_t i, const index_t j) const {
	return i == j ? 0 : i > j ? rows[j][i] : rows[i][j];
}

struct sparse_distance_matrix {
	std::vector<std::vector<index_diameter_t>> neighbors;

	index_t num_edges;

	mutable std::vector<std::vector<index_diameter_t>::const_reverse_iterator> neighbor_it;
	mutable std::vector<std::vector<index_diameter_t>::const_reverse_iterator> neighbor_end;

	sparse_distance_matrix(std::vector<std::vector<index_diameter_t>>&& _neighbors,
	                       index_t _num_edges)
	    : neighbors(std::move(_neighbors)), num_edges(_num_edges) {}

	template <typename DistanceMatrix>
	sparse_distance_matrix(const DistanceMatrix& mat, const value_t threshold)
	    : neighbors(mat.size()), num_edges(0) {

		for (index_t i = 0; i < size(); ++i)
			for (index_t j = 0; j < size(); ++j)
				if (i != j && mat(i, j) <= threshold) {
					++num_edges;
					neighbors[i].push_back({j, mat(i, j)});
				}
	}

	size_t size() const { return neighbors.size(); }
};

struct euclidean_distance_matrix {
	std::vector<std::vector<value_t>> points;

	euclidean_distance_matrix(std::vector<std::vector<value_t>>&& _points)
	    : points(std::move(_points)) {
		for (auto p : points) { assert(p.size() == points.front().size()); }
	}

	value_t operator()(const index_t i, const index_t j) const {
		assert(i < points.size());
		assert(j < points.size());
		return std::sqrt(std::inner_product(
		    points[i].begin(), points[i].end(), points[j].begin(), value_t(), std::plus<value_t>(),
		    [](value_t u, value_t v) { return (u - v) * (u - v); }));
	}

	size_t size() const { return points.size(); }
};

class union_find {
	std::vector<index_t> parent;
	std::vector<uint8_t> rank;

public:
	union_find(const index_t n) : parent(n), rank(n, 0) {
		for (index_t i = 0; i < n; ++i) parent[i] = i;
	}

	index_t find(index_t x) {
		index_t y = x, z;
		while ((z = parent[y]) != y) y = z;
		while ((z = parent[x]) != y) {
			parent[x] = y;
			x = z;
		}
		return z;
	}

	void link(index_t x, index_t y) {
		if ((x = find(x)) == (y = find(y))) return;
		if (rank[x] > rank[y])
			parent[y] = x;
		else {
			parent[x] = y;
			if (rank[x] == rank[y]) ++rank[y];
		}
	}
};

<<<<<<< HEAD
template <typename Heap> diameter_entry_t pop_pivot(Heap& column, coefficient_t modulus) {
#ifdef USE_COEFFICIENTS
=======
template <typename Column> diameter_entry_t pop_pivot(Column& column, coefficient_t modulus) {
>>>>>>> e843303d
	diameter_entry_t pivot(-1);
	while (!column.empty()) {
		if (get_coefficient(pivot) == 0)
			pivot = column.top();
		else if (get_index(column.top()) != get_index(pivot))
			break;
		else
			set_coefficient(pivot,
			                (get_coefficient(pivot) + get_coefficient(column.top())) % modulus);
		column.pop();
	}
	if (get_coefficient(pivot) == 0) pivot = -1;
#else
	if (column.empty()) return diameter_entry_t(-1);

	auto pivot = column.top();
	column.pop();
	while (!column.empty() && get_index(column.top()) == get_index(pivot)) {
		column.pop();
		if (column.empty())
			return diameter_entry_t(-1);
		else {
			pivot = column.top();
			column.pop();
		}
	}
#endif
	return pivot;
}

template <typename Column> diameter_entry_t get_pivot(Column& column, const coefficient_t modulus) {
	diameter_entry_t result = pop_pivot(column, modulus);
	if (get_index(result) != -1) column.push(result);
	return result;
}

template <typename T> T begin(std::pair<T, T>& p) { return p.first; }
template <typename T> T end(std::pair<T, T>& p) { return p.second; }

template <typename ValueType> class compressed_sparse_matrix {
	std::vector<size_t> bounds;
	std::vector<ValueType> entries;

	typedef typename std::vector<ValueType>::iterator iterator;
	typedef std::pair<iterator, iterator> iterator_pair;

public:
	size_t size() const { return bounds.size(); }

	iterator_pair subrange(const index_t index) {
		return {entries.begin() + (index == 0 ? 0 : bounds[index - 1]),
		        entries.begin() + bounds[index]};
	}

	void append_column() { bounds.push_back(entries.size()); }

	void push_back(const ValueType e) {
		assert(0 < size());
		entries.push_back(e);
		++bounds.back();
	}
};

template <class Predicate>
index_t get_max(index_t top, const index_t bottom, const Predicate pred) {
	if (!pred(top)) {
		index_t count = top - bottom;
		while (count > 0) {
			index_t step = count >> 1, mid = top - step;
			if (!pred(mid)) {
				top = mid - 1;
				count -= step + 1;
			} else
				count = step;
		}
	}
	return top;
}

template <typename DistanceMatrix> class ripser {
	const DistanceMatrix dist;
	const index_t n, dim_max;
	const value_t threshold;
	const float ratio;
	const coefficient_t modulus;
	const binomial_coeff_table binomial_coeff;
	const std::vector<coefficient_t> multiplicative_inverse;
	mutable std::vector<diameter_entry_t> coface_entries;

public:
	ripser(DistanceMatrix&& _dist, index_t _dim_max, value_t _threshold, float _ratio,
	       coefficient_t _modulus)
	    : dist(std::move(_dist)), n(dist.size()),
	      dim_max(std::min(_dim_max, index_t(dist.size() - 2))), threshold(_threshold),
	      ratio(_ratio), modulus(_modulus), binomial_coeff(n, dim_max + 2),
	      multiplicative_inverse(multiplicative_inverse_vector(_modulus)) {}

	index_t get_max_vertex(const index_t idx, const index_t k, const index_t n) const {
		return get_max(n, k - 1, [&](index_t w) -> bool { return (binomial_coeff(w, k) <= idx); });
	}

	index_t get_edge_index(const index_t i, const index_t j) const {
		return binomial_coeff(i, 2) + j;
	}

	template <typename OutputIterator>
	OutputIterator get_simplex_vertices(index_t idx, const index_t dim, index_t n,
	                                    OutputIterator out) const {
		--n;
		for (index_t k = dim + 1; k > 0; --k) {
			n = get_max_vertex(idx, k, n);
			*out++ = n;
			idx -= binomial_coeff(n, k);
		}
		return out;
	}

	class simplex_coboundary_enumerator;

	void assemble_columns_to_reduce(std::vector<diameter_index_t>& simplices,
	                                std::vector<diameter_index_t>& columns_to_reduce,
	                                entry_hash_map& pivot_column_index, index_t dim) {

#ifdef INDICATE_PROGRESS
		std::cerr << clear_line
		          << "assembling columns"
		          << std::flush;
#endif
		std::chrono::steady_clock::time_point next = std::chrono::steady_clock::now() + time_step;

		--dim;
		columns_to_reduce.clear();

		std::vector<diameter_index_t> next_simplices;
		
		index_t i = 0;

		for (diameter_index_t& simplex : simplices) {
			++i;
			
			simplex_coboundary_enumerator cofaces(diameter_entry_t(simplex, 1), dim, *this);

			while (cofaces.has_next(false)) {
#ifdef INDICATE_PROGRESS
				if (std::chrono::steady_clock::now() > next) {
					std::cerr << clear_line
					<< "assembling " << next_simplices.size() << " columns (processing "
					<< std::distance(&simplices[0], &simplex) << "/" << simplices.size() << " simplices)"
					<< std::flush;
					next = std::chrono::steady_clock::now() + time_step;
				}
#endif
				auto coface = cofaces.next();

				next_simplices.push_back({get_diameter(coface), get_index(coface)});

				if (pivot_column_index.find(get_entry(coface)) == pivot_column_index.end())
					columns_to_reduce.push_back({get_diameter(coface), get_index(coface)});
			}
		}

		simplices.swap(next_simplices);

#ifdef INDICATE_PROGRESS
		std::cerr << clear_line
		          << "sorting " << columns_to_reduce.size() << " columns"
		          << std::flush;
#endif

		std::sort(columns_to_reduce.begin(), columns_to_reduce.end(),
		          greater_diameter_or_smaller_index<diameter_index_t>());
#ifdef INDICATE_PROGRESS
		std::cerr << clear_line << std::flush;
#endif
	}

	void compute_dim_0_pairs(std::vector<diameter_index_t>& edges,
	                         std::vector<diameter_index_t>& columns_to_reduce) {
#ifdef PRINT_PERSISTENCE_PAIRS
		std::cout << "persistence intervals in dim 0:" << std::endl;
#endif

		union_find dset(n);

		edges = get_edges();
		std::sort(edges.rbegin(), edges.rend(),
		          greater_diameter_or_smaller_index<diameter_index_t>());
		std::vector<index_t> vertices_of_edge(2);
		for (auto e : edges) {
			get_simplex_vertices(get_index(e), 1, n, vertices_of_edge.rbegin());
			index_t u = dset.find(vertices_of_edge[0]), v = dset.find(vertices_of_edge[1]);

			if (u != v) {
#ifdef PRINT_PERSISTENCE_PAIRS
				if (get_diameter(e) != 0)
					std::cout << " [0," << get_diameter(e) << ")" << std::endl;
#endif
				dset.link(u, v);
			} else
				columns_to_reduce.push_back(e);
		}
		std::reverse(columns_to_reduce.begin(), columns_to_reduce.end());

#ifdef PRINT_PERSISTENCE_PAIRS
		for (index_t i = 0; i < n; ++i)
			if (dset.find(i) == i) std::cout << " [0, )" << std::endl;
#endif
	}

	template <typename Column>
	diameter_entry_t init_coboundary_and_get_pivot(const diameter_entry_t simplex,
	                                               Column& working_coboundary, const index_t& dim,
	                                               entry_hash_map& pivot_column_index) {
		bool check_for_emergent_pair = true;
		coface_entries.clear();
		simplex_coboundary_enumerator cofaces(simplex, dim, *this);
		while (cofaces.has_next()) {
			diameter_entry_t coface = cofaces.next();
			if (get_diameter(coface) <= threshold) {
				coface_entries.push_back(coface);
				if (check_for_emergent_pair && (get_diameter(simplex) == get_diameter(coface))) {
					if (pivot_column_index.find(get_entry(coface)) == pivot_column_index.end())
						return coface;
					check_for_emergent_pair = false;
				}
			}
		}
		for (auto coface : coface_entries) working_coboundary.push(coface);
		return get_pivot(working_coboundary, modulus);
	}

	template <typename Column>
	void add_coboundary(const diameter_entry_t simplex, Column& working_reduction_column,
	                    Column& working_coboundary, const index_t& dim) {
		working_reduction_column.push(simplex);
		simplex_coboundary_enumerator cofaces(simplex, dim, *this);
		while (cofaces.has_next()) {
			diameter_entry_t coface = cofaces.next();
			if (get_diameter(coface) <= threshold) working_coboundary.push(coface);
		}
	}

	template <typename Column>
	void add_coboundary(compressed_sparse_matrix<diameter_entry_t>& reduction_matrix,
	                    const std::vector<diameter_index_t>& columns_to_reduce,
	                    const index_t index_column_to_add, const coefficient_t factor,
	                    Column& working_reduction_column, Column& working_coboundary,
	                    const index_t& dim) {
		diameter_entry_t column_to_add(columns_to_reduce[index_column_to_add], factor);
		add_coboundary(column_to_add, working_reduction_column, working_coboundary, dim);

		for (auto simplex : reduction_matrix.subrange(index_column_to_add)) {
			set_coefficient(simplex, get_coefficient(simplex) * factor % modulus);
			working_reduction_column.push(simplex);
			add_coboundary(simplex, working_reduction_column, working_coboundary, dim);
		}
	}

	void compute_pairs(const std::vector<diameter_index_t>& columns_to_reduce,
	                   entry_hash_map& pivot_column_index, const index_t dim) {

#ifdef PRINT_PERSISTENCE_PAIRS
		std::cout << "persistence intervals in dim " << dim << ":" << std::endl;
#endif

		compressed_sparse_matrix<diameter_entry_t> reduction_matrix;
		
		std::chrono::steady_clock::time_point next = std::chrono::steady_clock::now() + time_step;

		for (index_t index_column_to_reduce = 0; index_column_to_reduce < columns_to_reduce.size();
		     ++index_column_to_reduce) {

			diameter_entry_t column_to_reduce(columns_to_reduce[index_column_to_reduce], 1);
			value_t diameter = get_diameter(column_to_reduce);

			reduction_matrix.append_column();

			std::priority_queue<diameter_entry_t, std::vector<diameter_entry_t>,
			                    greater_diameter_or_smaller_index<diameter_entry_t>>
			    working_reduction_column, working_coboundary;

			diameter_entry_t pivot = init_coboundary_and_get_pivot(
			    column_to_reduce, working_coboundary, dim, pivot_column_index);

			while (true) {
#ifdef INDICATE_PROGRESS
				if (std::chrono::steady_clock::now() > next) {
					std::cerr << clear_line
					<< "reducing column " << index_column_to_reduce + 1 << "/"
					<< columns_to_reduce.size() << " (diameter " << diameter << ")"
					<< std::flush;
					next = std::chrono::steady_clock::now() + time_step;
				}
#endif
				if (get_index(pivot) != -1) {
					auto pair = pivot_column_index.find(get_entry(pivot));
					if (pair != pivot_column_index.end()) {
						entry_t other_pivot = pair->first;
						index_t index_column_to_add = pair->second;
						coefficient_t factor =
						    modulus - get_coefficient(pivot) *
						                  multiplicative_inverse[get_coefficient(other_pivot)] %
						                  modulus;

						add_coboundary(reduction_matrix, columns_to_reduce, index_column_to_add,
						               factor, working_reduction_column, working_coboundary, dim);

						pivot = get_pivot(working_coboundary, modulus);
					} else {
#ifdef PRINT_PERSISTENCE_PAIRS
						value_t death = get_diameter(pivot);
						if (death > diameter * ratio) {
#ifdef INDICATE_PROGRESS
							std::cerr << clear_line << std::flush;
#endif
							std::cout << " [" << diameter << "," << death << ")" << std::endl;
						}
#endif
<<<<<<< HEAD
						pivot_column_index.insert(
						    std::make_pair(get_index(pivot), index_column_to_reduce));

#ifdef USE_COEFFICIENTS
						const coefficient_t inverse =
						    multiplicative_inverse[get_coefficient(pivot)];
#endif

						// replace current column of reduction_matrix (with a single diagonal 1
						// entry) by reduction_column (possibly with a different entry on the
						// diagonal)
						reduction_matrix.pop_back();
=======
						pivot_column_index.insert({get_entry(pivot), index_column_to_reduce});
>>>>>>> e843303d

						while (true) {
							diameter_entry_t e = pop_pivot(working_reduction_column, modulus);
							if (get_index(e) == -1) break;
<<<<<<< HEAD
#ifdef USE_COEFFICIENTS
							set_coefficient(e, inverse * get_coefficient(e) % modulus);
=======
>>>>>>> e843303d
							assert(get_coefficient(e) > 0);
#endif
							reduction_matrix.push_back(e);
						}
						break;
					}
				} else {
#ifdef PRINT_PERSISTENCE_PAIRS
#ifdef INDICATE_PROGRESS
					std::cerr << clear_line << std::flush;
#endif
					std::cout << " [" << diameter << ", )" << std::endl;
#endif
					break;
				}
			}
		}
#ifdef INDICATE_PROGRESS
		std::cerr << clear_line << std::flush;
#endif
	}

	std::vector<diameter_index_t> get_edges();

	void compute_barcodes() {
		std::vector<diameter_index_t> simplices, columns_to_reduce;

		compute_dim_0_pairs(simplices, columns_to_reduce);

		for (index_t dim = 1; dim <= dim_max; ++dim) {
			entry_hash_map pivot_column_index;
			pivot_column_index.reserve(columns_to_reduce.size());

			compute_pairs(columns_to_reduce, pivot_column_index, dim);

			if (dim < dim_max)
				assemble_columns_to_reduce(simplices, columns_to_reduce, pivot_column_index,
				                           dim + 1);
		}
	}
};

template <> class ripser<compressed_lower_distance_matrix>::simplex_coboundary_enumerator {
	index_t idx_below, idx_above, v, k;
	std::vector<index_t> vertices;
	const diameter_entry_t simplex;
	const coefficient_t modulus;
	const compressed_lower_distance_matrix& dist;
	const binomial_coeff_table& binomial_coeff;

public:
	simplex_coboundary_enumerator(const diameter_entry_t _simplex, const index_t _dim,
	                              const ripser& parent)
	    : idx_below(get_index(_simplex)), idx_above(0), v(parent.n - 1), k(_dim + 1),
	      vertices(_dim + 1), simplex(_simplex), modulus(parent.modulus), dist(parent.dist),
	      binomial_coeff(parent.binomial_coeff) {
		parent.get_simplex_vertices(get_index(_simplex), _dim, parent.n, vertices.rbegin());
	}

	bool has_next(bool all_cofaces = true) {
		while ((v != -1) && (binomial_coeff(v, k) <= idx_below)) {
			if (!all_cofaces) return false;
			idx_below -= binomial_coeff(v, k);
			idx_above += binomial_coeff(v, k + 1);
			--v;
			--k;
			assert(k != -1);
		}
		return v != -1;
	}

	diameter_entry_t next() {
		value_t coface_diameter = get_diameter(simplex);
		for (index_t w : vertices) coface_diameter = std::max(coface_diameter, dist(v, w));
		index_t coface_index = idx_above + binomial_coeff(v--, k + 1) + idx_below;
		coefficient_t coface_coefficient =
		    (k & 1 ? modulus - 1 : 1) * get_coefficient(simplex) % modulus;
		return diameter_entry_t(coface_diameter, coface_index, coface_coefficient);
	}
};

template <> class ripser<sparse_distance_matrix>::simplex_coboundary_enumerator {
	const ripser& parent;
	index_t idx_below, idx_above, v, k, max_vertex_below;
	std::vector<index_t> vertices;
	const diameter_entry_t simplex;
	const coefficient_t modulus;
	const sparse_distance_matrix& dist;
	const binomial_coeff_table& binomial_coeff;
	std::vector<std::vector<index_diameter_t>::const_reverse_iterator>& neighbor_it;
	std::vector<std::vector<index_diameter_t>::const_reverse_iterator>& neighbor_end;
	index_diameter_t neighbor;

public:
	simplex_coboundary_enumerator(const diameter_entry_t _simplex, const index_t _dim,
	                              const ripser& _parent)
	    : parent(_parent), idx_below(get_index(_simplex)), idx_above(0), v(parent.n - 1),
	      k(_dim + 1), max_vertex_below(parent.n - 1), simplex(_simplex), modulus(parent.modulus),
	      dist(parent.dist), binomial_coeff(parent.binomial_coeff), vertices(_dim + 1),
	      neighbor_it(dist.neighbor_it), neighbor_end(dist.neighbor_end) {
		neighbor_it.clear();
		neighbor_end.clear();

		parent.get_simplex_vertices(idx_below, _dim, parent.n, vertices.rbegin());
		for (auto v : vertices) {
			neighbor_it.push_back(dist.neighbors[v].rbegin());
			neighbor_end.push_back(dist.neighbors[v].rend());
		}
	}

	bool has_next(bool all_cofaces = true) {
		for (auto &it0 = neighbor_it[0], &end0 = neighbor_end[0]; it0 != end0; ++it0) {
			neighbor = *it0;
			for (size_t idx = 1; idx < neighbor_it.size(); ++idx) {
				auto &it = neighbor_it[idx], end = neighbor_end[idx];
				while (get_index(*it) > get_index(neighbor))
					if (++it == end) return false;
				if (get_index(*it) != get_index(neighbor))
					goto continue_outer;
				else
					neighbor = std::max(neighbor, *it);
			}
			while (k > 0 && vertices[k - 1] > get_index(neighbor)) {
				if (!all_cofaces) return false;
				idx_below -= binomial_coeff(vertices[k - 1], k);
				idx_above += binomial_coeff(vertices[k - 1], k + 1);
				--k;
			}
			return true;
		continue_outer:;
		}
		return false;
	}

	diameter_entry_t next() {
		++neighbor_it[0];
		value_t coface_diameter = std::max(get_diameter(simplex), get_diameter(neighbor));
		index_t coface_index = idx_above + binomial_coeff(get_index(neighbor), k + 1) + idx_below;
		coefficient_t coface_coefficient =
		    (k & 1 ? modulus - 1 : 1) * get_coefficient(simplex) % modulus;
		return diameter_entry_t(coface_diameter, coface_index, coface_coefficient);
	}
};

template <> std::vector<diameter_index_t> ripser<compressed_lower_distance_matrix>::get_edges() {
	std::vector<diameter_index_t> edges;
	std::vector<index_t> vertices(2);
	for (index_t index = binomial_coeff(n, 2); index-- > 0;) {
		get_simplex_vertices(index, 1, dist.size(), vertices.rbegin());
		value_t length = dist(vertices[0], vertices[1]);
		if (length <= threshold) edges.push_back({length, index});
	}
	return edges;
}

template <> std::vector<diameter_index_t> ripser<sparse_distance_matrix>::get_edges() {
	std::vector<diameter_index_t> edges;
	for (index_t i = 0; i < n; ++i)
		for (auto n : dist.neighbors[i]) {
			index_t j = get_index(n);
			if (i > j) edges.push_back({get_diameter(n), get_edge_index(i, j)});
		}
	return edges;
}

enum file_format {
	LOWER_DISTANCE_MATRIX,
	UPPER_DISTANCE_MATRIX,
	DISTANCE_MATRIX,
	POINT_CLOUD,
	DIPHA,
	SPARSE,
	BINARY
};

template <typename T> T read(std::istream& input_stream) {
	T result;
	input_stream.read(reinterpret_cast<char*>(&result), sizeof(T));
	return result; // on little endian: boost::endian::little_to_native(result);
}

compressed_lower_distance_matrix read_point_cloud(std::istream& input_stream) {
	std::vector<std::vector<value_t>> points;

	std::string line;
	value_t value;
	while (std::getline(input_stream, line)) {
		std::vector<value_t> point;
		std::istringstream s(line);
		while (s >> value) {
			point.push_back(value);
			s.ignore();
		}
		if (!point.empty()) points.push_back(point);
		assert(point.size() == points.front().size());
	}

	euclidean_distance_matrix eucl_dist(std::move(points));
	index_t n = eucl_dist.size();
	std::cout << "point cloud with " << n << " points in dimension "
	          << eucl_dist.points.front().size() << std::endl;

	std::vector<value_t> distances;
	for (int i = 0; i < n; ++i)
		for (int j = 0; j < i; ++j) distances.push_back(eucl_dist(i, j));

	return compressed_lower_distance_matrix(std::move(distances));
}

sparse_distance_matrix read_sparse_distance_matrix(std::istream& input_stream) {
	std::vector<std::vector<index_diameter_t>> neighbors;
	index_t num_edges = 0;

	std::string line;
	while (std::getline(input_stream, line)) {
		std::istringstream s(line);
		size_t i, j;
		value_t value;
		s >> i;
		s >> j;
		s >> value;
		if (i != j) {
			neighbors.resize(std::max({neighbors.size(), i + 1, j + 1}));
			neighbors[i].push_back({j, value});
			neighbors[j].push_back({i, value});
			++num_edges;
		}
	}

	for (index_t i = 0; i < neighbors.size(); ++i)
		std::sort(neighbors[i].begin(), neighbors[i].end());

	return sparse_distance_matrix(std::move(neighbors), num_edges);
}

compressed_lower_distance_matrix read_lower_distance_matrix(std::istream& input_stream) {
	std::vector<value_t> distances;
	value_t value;
	while (input_stream >> value) {
		distances.push_back(value);
		input_stream.ignore();
	}

	return compressed_lower_distance_matrix(std::move(distances));
}

compressed_lower_distance_matrix read_upper_distance_matrix(std::istream& input_stream) {
	std::vector<value_t> distances;
	value_t value;
	while (input_stream >> value) {
		distances.push_back(value);
		input_stream.ignore();
	}

	return compressed_lower_distance_matrix(compressed_upper_distance_matrix(std::move(distances)));
}

compressed_lower_distance_matrix read_distance_matrix(std::istream& input_stream) {
	std::vector<value_t> distances;

	std::string line;
	value_t value;
	for (int i = 0; std::getline(input_stream, line); ++i) {
		std::istringstream s(line);
		for (int j = 0; j < i && s >> value; ++j) {
			distances.push_back(value);
			s.ignore();
		}
	}

	return compressed_lower_distance_matrix(std::move(distances));
}

compressed_lower_distance_matrix read_dipha(std::istream& input_stream) {
	if (read<int64_t>(input_stream) != 8067171840) {
		std::cerr << "input is not a Dipha file (magic number: 8067171840)" << std::endl;
		exit(-1);
	}

	if (read<int64_t>(input_stream) != 7) {
		std::cerr << "input is not a Dipha distance matrix (file type: 7)" << std::endl;
		exit(-1);
	}

	index_t n = read<int64_t>(input_stream);

	std::vector<value_t> distances;

	for (int i = 0; i < n; ++i)
		for (int j = 0; j < n; ++j)
			if (i > j)
				distances.push_back(read<double>(input_stream));
			else
				read<double>(input_stream);

	return compressed_lower_distance_matrix(std::move(distances));
}

compressed_lower_distance_matrix read_binary(std::istream& input_stream) {
	std::vector<value_t> distances;
	while (!input_stream.eof()) distances.push_back(read<value_t>(input_stream));
	return compressed_lower_distance_matrix(std::move(distances));
}

compressed_lower_distance_matrix read_file(std::istream& input_stream, const file_format format) {
	switch (format) {
	case LOWER_DISTANCE_MATRIX:
		return read_lower_distance_matrix(input_stream);
	case UPPER_DISTANCE_MATRIX:
		return read_upper_distance_matrix(input_stream);
	case DISTANCE_MATRIX:
		return read_distance_matrix(input_stream);
	case POINT_CLOUD:
		return read_point_cloud(input_stream);
	case DIPHA:
		return read_dipha(input_stream);
	default:
		return read_binary(input_stream);
	}
}

void print_usage_and_exit(int exit_code) {
	std::cerr
	    << "Usage: "
	    << "ripser "
	    << "[options] [filename]" << std::endl
	    << std::endl
	    << "Options:" << std::endl
	    << std::endl
	    << "  --help           print this screen" << std::endl
	    << "  --format         use the specified file format for the input. Options are:"
	    << std::endl
	    << "                     lower-distance (lower triangular distance matrix; default)"
	    << std::endl
	    << "                     upper-distance (upper triangular distance matrix)" << std::endl
	    << "                     distance       (full distance matrix)" << std::endl
	    << "                     point-cloud    (point cloud in Euclidean space)" << std::endl
	    << "                     dipha          (distance matrix in DIPHA file format)" << std::endl
	    << "                     sparse         (sparse distance matrix in Sparse Triplet format)"
	    << std::endl
	    << "                     binary         (lower triangular distance matrix in binary format)"
	    << std::endl
<<<<<<< HEAD
	    << "  --dim <k>        compute persistent homology up to dimension <k>" << std::endl
	    << "  --threshold <t>  compute Rips complexes up to diameter <t>" << std::endl
#ifdef USE_COEFFICIENTS
	    << "  --modulus <p>    compute homology with coefficients in the prime field Z/<p>Z"
#endif
	    << std::endl;

=======
	    << "  --dim <k>        compute persistent homology up to dimension k" << std::endl
	    << "  --threshold <t>  compute Rips complexes up to diameter t" << std::endl
	    << "  --modulus <p>    compute homology with coefficients in the prime field Z/pZ"
	    << std::endl
	    << "  --ratio <r>      only show persistence pairs with death/birth ratio > r" << std::endl;
>>>>>>> e843303d
	exit(exit_code);
}

int main(int argc, char** argv) {
	const char* filename = nullptr;

	file_format format = DISTANCE_MATRIX;

	index_t dim_max = 1;
	value_t threshold = std::numeric_limits<value_t>::max();
	float ratio = 1;
<<<<<<< HEAD

#ifdef USE_COEFFICIENTS
=======
>>>>>>> e843303d
	coefficient_t modulus = 2;
#else
	const coefficient_t modulus = 2;
#endif

	for (index_t i = 1; i < argc; ++i) {
		const std::string arg(argv[i]);
		if (arg == "--help") {
			print_usage_and_exit(0);
		} else if (arg == "--dim") {
			std::string parameter = std::string(argv[++i]);
			size_t next_pos;
			dim_max = std::stol(parameter, &next_pos);
			if (next_pos != parameter.size()) print_usage_and_exit(-1);
		} else if (arg == "--threshold") {
			std::string parameter = std::string(argv[++i]);
			size_t next_pos;
			threshold = std::stof(parameter, &next_pos);
			if (next_pos != parameter.size()) print_usage_and_exit(-1);
		} else if (arg == "--ratio") {
			std::string parameter = std::string(argv[++i]);
			size_t next_pos;
			ratio = std::stof(parameter, &next_pos);
			if (next_pos != parameter.size()) print_usage_and_exit(-1);
		} else if (arg == "--format") {
			std::string parameter = std::string(argv[++i]);
			if (parameter.rfind("lower", 0) == 0)
				format = LOWER_DISTANCE_MATRIX;
			else if (parameter.rfind("upper", 0) == 0)
				format = UPPER_DISTANCE_MATRIX;
			else if (parameter.rfind("dist", 0) == 0)
				format = DISTANCE_MATRIX;
			else if (parameter.rfind("point", 0) == 0)
				format = POINT_CLOUD;
			else if (parameter == "dipha")
				format = DIPHA;
			else if (parameter == "sparse")
				format = SPARSE;
			else if (parameter == "binary")
				format = BINARY;
			else
				print_usage_and_exit(-1);
#ifdef USE_COEFFICIENTS
		} else if (arg == "--modulus") {
			std::string parameter = std::string(argv[++i]);
			size_t next_pos;
			modulus = std::stol(parameter, &next_pos);
			if (next_pos != parameter.size() || !is_prime(modulus)) print_usage_and_exit(-1);
#endif
		} else {
			if (filename) { print_usage_and_exit(-1); }
			filename = argv[i];
		}
	}

	std::ifstream file_stream(filename);
	if (filename && file_stream.fail()) {
		std::cerr << "couldn't open file " << filename << std::endl;
		exit(-1);
	}

	if (format == SPARSE) {
		sparse_distance_matrix dist =
		    read_sparse_distance_matrix(filename ? file_stream : std::cin);
		std::cout << "sparse distance matrix with " << dist.size() << " points and "
		          << dist.num_edges << "/" << (dist.size() * (dist.size() - 1)) / 2 << " entries"
		          << std::endl;

		ripser<sparse_distance_matrix>(std::move(dist), dim_max, threshold, ratio, modulus)
		    .compute_barcodes();
	} else {
		compressed_lower_distance_matrix dist =
		    read_file(filename ? file_stream : std::cin, format);

		value_t min = std::numeric_limits<value_t>::infinity(),
		        max = -std::numeric_limits<value_t>::infinity(), max_finite = max;
		int num_edges = 0;

		if (threshold == std::numeric_limits<value_t>::max()) {
			value_t enclosing_radius = std::numeric_limits<value_t>::infinity();
			for (index_t i = 0; i < dist.size(); ++i) {
				value_t r_i = -std::numeric_limits<value_t>::infinity();
				for (index_t j = 0; j < dist.size(); ++j) r_i = std::max(r_i, dist(i, j));
				enclosing_radius = std::min(enclosing_radius, r_i);
			}
			threshold = enclosing_radius;
		}

		for (auto d : dist.distances) {
			min = std::min(min, d);
			max = std::max(max, d);
			max_finite =
			    d != std::numeric_limits<value_t>::infinity() ? std::max(max, d) : max_finite;
			if (d <= threshold) ++num_edges;
		}
		std::cout << "value range: [" << min << "," << max_finite << "]" << std::endl;

		if (threshold >= max) {
			std::cout << "distance matrix with " << dist.size() << " points" << std::endl;
			ripser<compressed_lower_distance_matrix>(std::move(dist), dim_max, threshold, ratio,
			                                         modulus)
			    .compute_barcodes();
		} else {
			std::cout << "sparse distance matrix with " << dist.size() << " points and "
			          << num_edges << "/" << (dist.size() * dist.size() - 1) / 2 << " entries"
			          << std::endl;

			ripser<sparse_distance_matrix>(sparse_distance_matrix(std::move(dist), threshold),
			                               dim_max, threshold, ratio, modulus)
			    .compute_barcodes();
		}
	}
}<|MERGE_RESOLUTION|>--- conflicted
+++ resolved
@@ -36,13 +36,9 @@
 
 */
 
-<<<<<<< HEAD
 #define USE_COEFFICIENTS
 
 //#define INDICATE_PROGRESS
-=======
-#define INDICATE_PROGRESS
->>>>>>> e843303d
 #define PRINT_PERSISTENCE_PAIRS
 
 //#define USE_GOOGLE_HASHMAP
@@ -331,12 +327,8 @@
 	}
 };
 
-<<<<<<< HEAD
-template <typename Heap> diameter_entry_t pop_pivot(Heap& column, coefficient_t modulus) {
+template <typename Column> diameter_entry_t pop_pivot(Column& column, coefficient_t modulus) {
 #ifdef USE_COEFFICIENTS
-=======
-template <typename Column> diameter_entry_t pop_pivot(Column& column, coefficient_t modulus) {
->>>>>>> e843303d
 	diameter_entry_t pivot(-1);
 	while (!column.empty()) {
 		if (get_coefficient(pivot) == 0)
@@ -655,33 +647,12 @@
 							std::cout << " [" << diameter << "," << death << ")" << std::endl;
 						}
 #endif
-<<<<<<< HEAD
-						pivot_column_index.insert(
-						    std::make_pair(get_index(pivot), index_column_to_reduce));
-
-#ifdef USE_COEFFICIENTS
-						const coefficient_t inverse =
-						    multiplicative_inverse[get_coefficient(pivot)];
-#endif
-
-						// replace current column of reduction_matrix (with a single diagonal 1
-						// entry) by reduction_column (possibly with a different entry on the
-						// diagonal)
-						reduction_matrix.pop_back();
-=======
 						pivot_column_index.insert({get_entry(pivot), index_column_to_reduce});
->>>>>>> e843303d
 
 						while (true) {
 							diameter_entry_t e = pop_pivot(working_reduction_column, modulus);
 							if (get_index(e) == -1) break;
-<<<<<<< HEAD
-#ifdef USE_COEFFICIENTS
-							set_coefficient(e, inverse * get_coefficient(e) % modulus);
-=======
->>>>>>> e843303d
 							assert(get_coefficient(e) > 0);
-#endif
 							reduction_matrix.push_back(e);
 						}
 						break;
@@ -1022,21 +993,13 @@
 	    << std::endl
 	    << "                     binary         (lower triangular distance matrix in binary format)"
 	    << std::endl
-<<<<<<< HEAD
-	    << "  --dim <k>        compute persistent homology up to dimension <k>" << std::endl
-	    << "  --threshold <t>  compute Rips complexes up to diameter <t>" << std::endl
-#ifdef USE_COEFFICIENTS
-	    << "  --modulus <p>    compute homology with coefficients in the prime field Z/<p>Z"
-#endif
-	    << std::endl;
-
-=======
 	    << "  --dim <k>        compute persistent homology up to dimension k" << std::endl
 	    << "  --threshold <t>  compute Rips complexes up to diameter t" << std::endl
+#ifdef USE_COEFFICIENTS
 	    << "  --modulus <p>    compute homology with coefficients in the prime field Z/pZ"
+#endif
 	    << std::endl
 	    << "  --ratio <r>      only show persistence pairs with death/birth ratio > r" << std::endl;
->>>>>>> e843303d
 	exit(exit_code);
 }
 
@@ -1048,15 +1011,7 @@
 	index_t dim_max = 1;
 	value_t threshold = std::numeric_limits<value_t>::max();
 	float ratio = 1;
-<<<<<<< HEAD
-
-#ifdef USE_COEFFICIENTS
-=======
->>>>>>> e843303d
 	coefficient_t modulus = 2;
-#else
-	const coefficient_t modulus = 2;
-#endif
 
 	for (index_t i = 1; i < argc; ++i) {
 		const std::string arg(argv[i]);
